/* -------------------------------------------------------------------------*
*								SPHinXsys									*
* --------------------------------------------------------------------------*
* SPHinXsys (pronunciation: s'finksis) is an acronym from Smoothed Particle	*
* Hydrodynamics for industrial compleX systems. It provides C++ APIs for	*
* physical accurate simulation and aims to model coupled industrial dynamic *
* systems including fluid, solid, multi-body dynamics and beyond with SPH	*
* (smoothed particle hydrodynamics), a meshless computational method using	*
* particle discretization.													*
*																			*
* SPHinXsys is partially funded by German Research Foundation				*
* (Deutsche Forschungsgemeinschaft) DFG HU1527/6-1, HU1527/10-1				*
* and HU1527/12-1.															*
*                                                                           *
* Portions copyright (c) 2017-2020 Technical University of Munich and		*
* the authors' affiliations.												*
*                                                                           *
* Licensed under the Apache License, Version 2.0 (the "License"); you may   *
* not use this file except in compliance with the License. You may obtain a *
* copy of the License at http://www.apache.org/licenses/LICENSE-2.0.        *
*                                                                           *
* --------------------------------------------------------------------------*/
/**
 * @file 	particle_generator_lattice.h
 * @brief 	This is the base class of particle generator, which generates particles
 * 			with given positions and volumes. The direct generator simply generate
 * 			particle with given position and volume. The lattice generator generate
 * 			at lattice position by check whether the poision is contained by a SPH body.
 * @author	Xiangyu Hu, Chi Zhang, Yongchuan Yu
 */

#ifndef PARTICLE_GENERATOR_LATTICE_H
#define PARTICLE_GENERATOR_LATTICE_H

#include "base_particle_generator.h"

namespace SPH
{

	class ComplexShape;
	class ParticleSpacingByBodyShape;

	/**
	 * @class ParticleGeneratorLattice
	 * @brief generate particles from lattice positions for a body.
	 */
	class ParticleGeneratorLattice : public ParticleGenerator
	{
	public:
		ParticleGeneratorLattice();
		virtual ~ParticleGeneratorLattice(){};

		virtual void initialize(SPHBody *sph_body) override;
		virtual void createBaseParticles(BaseParticles *base_particles) override;

	protected:
		Real lattice_spacing_;
		BoundingBox domain_bounds_;
		ComplexShape *body_shape_;

		virtual void createABaseParticle(BaseParticles *base_particles,
										 Vecd &particle_position, Real particle_volume);
	};

	/**
	 * @class ParticleGeneratorMultiResolution
	 * @brief generate multi-resolution particles from lattice positions for a body.
	 */
	class ParticleGeneratorMultiResolution : public ParticleGeneratorLattice
	{
	public:
		ParticleGeneratorMultiResolution();
		virtual ~ParticleGeneratorMultiResolution(){};
		virtual void initialize(SPHBody *sph_body) override;

<<<<<<< HEAD
	protected:
		ParticleSpacingByBodyShape *particle_adapation_;

		virtual void createABaseParticle(BaseParticles *base_particles,
										 Vecd &particle_position, Real particle_volume) override;
=======
	protected:
		ParticleSpacingByBodyShape *particle_adapation_;

		virtual void createABaseParticle(BaseParticles *base_particles,
										 Vecd &particle_position, Real particle_volume) override;
	};

	/**
	* @class ShellParticleGeneratorLattice
	* @brief generate particles from lattice positions for a shell body.
	*/
	class ShellParticleGeneratorLattice : public ParticleGeneratorLattice
	{
	public:
		ShellParticleGeneratorLattice(Real global_avg_thickness);
		virtual ~ShellParticleGeneratorLattice() {};

		virtual void initialize(SPHBody* sph_body) override;
		virtual void createBaseParticles(BaseParticles* base_particles) override;

	protected:
		Real total_volume_;              /** Calculated from level set. */
		Real global_avg_thickness_;
		Real particle_spacing_;
		Real avg_particle_volume_;

		size_t number_of_cells_;
		size_t planned_number_of_particles_;
>>>>>>> 60d74cb6
	};
}
#endif //PARTICLE_GENERATOR_LATTICE_H<|MERGE_RESOLUTION|>--- conflicted
+++ resolved
@@ -73,13 +73,6 @@
 		virtual ~ParticleGeneratorMultiResolution(){};
 		virtual void initialize(SPHBody *sph_body) override;
 
-<<<<<<< HEAD
-	protected:
-		ParticleSpacingByBodyShape *particle_adapation_;
-
-		virtual void createABaseParticle(BaseParticles *base_particles,
-										 Vecd &particle_position, Real particle_volume) override;
-=======
 	protected:
 		ParticleSpacingByBodyShape *particle_adapation_;
 
@@ -108,7 +101,6 @@
 
 		size_t number_of_cells_;
 		size_t planned_number_of_particles_;
->>>>>>> 60d74cb6
 	};
 }
 #endif //PARTICLE_GENERATOR_LATTICE_H