--- conflicted
+++ resolved
@@ -43,14 +43,11 @@
 		computeNormalizedGradient(phi_addrs_, n_addrs_);
 	}
 	//=================================================================================================//
-<<<<<<< HEAD
-=======
 	void LevelSetDataPackage::computeNoneNormalizedNormalDirection()
 	{
 		computeGradient(phi_addrs_, none_normalized_n_addrs_);
 	}
 	//=================================================================================================//
->>>>>>> 60d74cb6
 	BaseLevelSet ::BaseLevelSet(Shape &shape, SPHAdaptation &sph_adaptation)
 		: BaseMeshField("LevelSet"),
 		  shape_(shape), sph_adaptation_(sph_adaptation) {}
@@ -67,18 +64,10 @@
 	}
 	//=================================================================================================//
 	LevelSet::LevelSet(BoundingBox tentative_bounds, Real data_spacing,
-<<<<<<< HEAD
-					   Shape &shape, SPHAdaptation &sph_adaptation, Real small_shift_factor)
-		: MeshWithDataPackages<BaseLevelSet, LevelSetDataPackage>(tentative_bounds, data_spacing, 4,
-																  shape, sph_adaptation),
-		  global_h_ratio_(sph_adaptation.ReferenceSpacing() / data_spacing),
-		  small_shift_factor_(small_shift_factor),
-=======
 					   Shape &shape, SPHAdaptation &sph_adaptation)
 		: MeshWithDataPackages<BaseLevelSet, LevelSetDataPackage>(tentative_bounds, data_spacing, 4,
 																  shape, sph_adaptation),
 		  global_h_ratio_(sph_adaptation.ReferenceSpacing() / data_spacing),
->>>>>>> 60d74cb6
 		  kernel_(*sph_adaptation.getKernel())
 	{
 		Real far_field_distance = grid_spacing_ * (Real)buffer_width_;
