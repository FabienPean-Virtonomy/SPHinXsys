/**
 * @file 	relax_dynamics.cpp
 * @author	Luhui Han, Chi ZHang and Xiangyu Hu
 */

#include "relax_dynamics.h"
#include "base_particles.hpp"
#include "particle_generator_lattice.h"
#include "level_set_shape.h"

using namespace SimTK;
//=================================================================================================//
namespace SPH
{
	//=================================================================================================//
	namespace relax_dynamics
	{
		//=================================================================================================//
		GetTimeStepSizeSquare::GetTimeStepSizeSquare(SPHBody &sph_body)
			: ParticleDynamicsReduce<Real, ReduceMax>(sph_body),
			  RelaxDataDelegateSimple(sph_body), dvel_dt_(particles_->dvel_dt_),
			  h_ref_(sph_body.sph_adaptation_->ReferenceSmoothingLength())
		{
<<<<<<< HEAD
			// given by sound criteria by assuming unit speed of sound and zero particle velocity
			initial_reference_ = 1.0 / h_ref_;
=======
			//The pressure is constant, so the speed of sound is zero
			initial_reference_ = 0.0;
>>>>>>> 42dc1cfe
		}
		//=================================================================================================//
		Real GetTimeStepSizeSquare::ReduceFunction(size_t index_i, Real dt)
		{
			return dvel_dt_[index_i].norm();
		}
		//=================================================================================================//
		Real GetTimeStepSizeSquare::OutputResult(Real reduced_value)
		{
			return 0.0625 * h_ref_ / (reduced_value + TinyReal);
		}
		//=================================================================================================//
		RelaxationAccelerationInner::RelaxationAccelerationInner(BaseBodyRelationInner &inner_relation)
			: InteractionDynamics(*inner_relation.sph_body_),
			  RelaxDataDelegateInner(inner_relation),
			  Vol_(particles_->Vol_), dvel_dt_(particles_->dvel_dt_), pos_n_(particles_->pos_n_) {}
		//=================================================================================================//
		void RelaxationAccelerationInner::Interaction(size_t index_i, Real dt)
		{
			Vecd acceleration(0);
			const Neighborhood &inner_neighborhood = inner_configuration_[index_i];
			for (size_t n = 0; n != inner_neighborhood.current_size_; ++n)
			{
				size_t index_j = inner_neighborhood.j_[n];
				acceleration -= 2.0 * inner_neighborhood.dW_ij_[n] * inner_neighborhood.e_ij_[n] * Vol_[index_j];
			}
			dvel_dt_[index_i] = acceleration;
		}
		//=================================================================================================//
		RelaxationAccelerationInnerWithLevelSetCorrection::
			RelaxationAccelerationInnerWithLevelSetCorrection(BaseBodyRelationInner &inner_relation)
			: RelaxationAccelerationInner(inner_relation)
		{
			level_set_shape_ = DynamicCast<LevelSetShape>(this, body_->body_shape_);
		}
		//=================================================================================================//
		void RelaxationAccelerationInnerWithLevelSetCorrection::Interaction(size_t index_i, Real dt)
		{
			RelaxationAccelerationInner::Interaction(index_i, dt);
			dvel_dt_[index_i] -= 2.0 * level_set_shape_->computeKernelGradientIntegral(
										   pos_n_[index_i], sph_adaptation_->SmoothingLengthRatio(index_i));
		}
		//=================================================================================================//
		UpdateParticlePosition::UpdateParticlePosition(SPHBody &sph_body)
			: ParticleDynamicsSimple(sph_body), RelaxDataDelegateSimple(sph_body),
			  pos_n_(particles_->pos_n_), dvel_dt_(particles_->dvel_dt_) {}
		//=================================================================================================//
		void UpdateParticlePosition::Update(size_t index_i, Real dt_square)
		{
			pos_n_[index_i] += dvel_dt_[index_i] * dt_square * 0.5 / sph_adaptation_->SmoothingLengthRatio(index_i);
		}
		//=================================================================================================//
		UpdateSmoothingLengthRatioByBodyShape::UpdateSmoothingLengthRatioByBodyShape(SPHBody &sph_body)
			: ParticleDynamicsSimple(sph_body), RelaxDataDelegateSimple(sph_body),
			  h_ratio_(*particles_->getVariableByName<Real>("SmoothingLengthRatio")),
			  Vol_(particles_->Vol_), pos_n_(particles_->pos_n_),
			  body_shape_(*sph_body.body_shape_), kernel_(*sph_body.sph_adaptation_->getKernel())
		{
			particle_spacing_by_body_shape_ =
				DynamicCast<ParticleSpacingByBodyShape>(this, sph_body.sph_adaptation_);
		}
		//=================================================================================================//
		void UpdateSmoothingLengthRatioByBodyShape::Update(size_t index_i, Real dt_square)
		{
			Real local_spacing = particle_spacing_by_body_shape_->getLocalSpacing(body_shape_, pos_n_[index_i]);
			h_ratio_[index_i] = sph_adaptation_->ReferenceSpacing() / local_spacing;
			Vol_[index_i] = powerN(local_spacing, Dimensions);
		}
		//=================================================================================================//
		RelaxationAccelerationComplex::
			RelaxationAccelerationComplex(ComplexBodyRelation &complex_relation)
			: InteractionDynamics(*complex_relation.sph_body_),
			  RelaxDataDelegateComplex(complex_relation),
			  Vol_(particles_->Vol_), dvel_dt_(particles_->dvel_dt_), pos_n_(particles_->pos_n_)
		{
			for (size_t k = 0; k != contact_particles_.size(); ++k)
			{
				contact_Vol_.push_back(&(contact_particles_[k]->Vol_));
			}
		}
		//=================================================================================================//
		void RelaxationAccelerationComplex::Interaction(size_t index_i, Real dt)
		{
			Vecd acceleration(0);
			Neighborhood &inner_neighborhood = inner_configuration_[index_i];
			for (size_t n = 0; n != inner_neighborhood.current_size_; ++n)
			{
				size_t index_j = inner_neighborhood.j_[n];
				acceleration -= 2.0 * inner_neighborhood.dW_ij_[n] * inner_neighborhood.e_ij_[n] * Vol_[index_j];
			}

			/** Contact interaction. */
			for (size_t k = 0; k < contact_configuration_.size(); ++k)
			{
				StdLargeVec<Real> &Vol_k = *(contact_Vol_[k]);
				Neighborhood &contact_neighborhood = (*contact_configuration_[k])[index_i];
				for (size_t n = 0; n != contact_neighborhood.current_size_; ++n)
				{
					size_t index_j = contact_neighborhood.j_[n];

					acceleration -= 2.0 * Vol_k[index_j] * contact_neighborhood.dW_ij_[n] * contact_neighborhood.e_ij_[n];
				}
			}

			dvel_dt_[index_i] = acceleration;
		}
		//=================================================================================================//
		ShapeSurfaceBounding::
			ShapeSurfaceBounding(SPHBody &sph_body, NearShapeSurface &near_shape_surface)
			: PartDynamicsByCell(sph_body, near_shape_surface), RelaxDataDelegateSimple(sph_body),
			  pos_n_(particles_->pos_n_),
			  constrained_distance_(0.5 * sph_body.sph_adaptation_->MinimumSpacing())
		{
			level_set_shape_ = &near_shape_surface.level_set_shape_;
		}
		//=================================================================================================//
		void ShapeSurfaceBounding::Update(size_t index_i, Real dt)
		{
			Real phi = level_set_shape_->findSignedDistance(pos_n_[index_i]);

			if (phi > -constrained_distance_)
			{
				Vecd unit_normal = level_set_shape_->findNormalDirection(pos_n_[index_i]);
				pos_n_[index_i] -= (phi + constrained_distance_) * unit_normal;
			}
		}
		//=================================================================================================//
		ConstraintSurfaceParticles::
			ConstraintSurfaceParticles(SPHBody &sph_body, BodySurface &body_part)
			: PartSimpleDynamicsByParticle(sph_body, body_part), RelaxDataDelegateSimple(sph_body),
			  constrained_distance_(0.5 * sph_body.sph_adaptation_->MinimumSpacing()),
			  pos_n_(particles_->pos_n_)
		{
			level_set_shape_ = DynamicCast<LevelSetShape>(this, body_->body_shape_);
		}
		//=================================================================================================//
		void ConstraintSurfaceParticles::Update(size_t index_i, Real dt)
		{
			Real phi = level_set_shape_->findSignedDistance(pos_n_[index_i]);
			Vecd unit_normal = level_set_shape_->findNormalDirection(pos_n_[index_i]);
			pos_n_[index_i] -= (phi + constrained_distance_) * unit_normal;
		}
		//=================================================================================================//
		RelaxationStepInner::
			RelaxationStepInner(BaseBodyRelationInner &inner_relation, bool level_set_correction)
			: ParticleDynamics<void>(*inner_relation.sph_body_),
			  real_body_(inner_relation.real_body_),
			  inner_relation_(inner_relation),
			  near_shape_surface_(*real_body_),
			  get_time_step_square_(*real_body_), update_particle_position_(*real_body_),
			  surface_bounding_(*real_body_, near_shape_surface_),
			  relaxation_acceleration_inner_(
				  !level_set_correction
					  ? std::move(makeUnique<RelaxationAccelerationInner>(inner_relation))
					  : std::move(makeUnique<RelaxationAccelerationInnerWithLevelSetCorrection>(inner_relation))) {}
		//=================================================================================================//
		void RelaxationStepInner::exec(Real dt)
		{
			real_body_->updateCellLinkedList();
			inner_relation_.updateConfiguration();
			relaxation_acceleration_inner_->exec();
			Real dt_square = get_time_step_square_.exec();
			update_particle_position_.exec(dt_square);
			surface_bounding_.exec();
		}
		//=================================================================================================//
		void RelaxationStepInner::parallel_exec(Real dt)
		{
			real_body_->updateCellLinkedList();
			inner_relation_.updateConfiguration();
			relaxation_acceleration_inner_->parallel_exec();
			Real dt_square = get_time_step_square_.parallel_exec();
			update_particle_position_.parallel_exec(dt_square);
			surface_bounding_.parallel_exec();
		}
		//=================================================================================================//
		RelaxationAccelerationComplexWithLevelSetCorrection::
			RelaxationAccelerationComplexWithLevelSetCorrection(ComplexBodyRelation &body_complex_relation, const std::string &shape_name)
			: RelaxationAccelerationComplex(body_complex_relation)
		{
			ComplexShape &complex_shape = DynamicCast<ComplexShape>(this, *body_->body_shape_);
			level_set_shape_ = DynamicCast<LevelSetShape>(this, complex_shape.getShapeByName(shape_name));
		}
		//=================================================================================================//
		void RelaxationAccelerationComplexWithLevelSetCorrection::Interaction(size_t index_i, Real dt)
		{
			RelaxationAccelerationComplex::Interaction(index_i, dt);

			for (size_t k = 0; k < contact_configuration_.size(); ++k)
			{
				StdLargeVec<Real> &Vol_k = *(contact_Vol_[k]);
				Neighborhood &contact_neighborhood = (*contact_configuration_[k])[index_i];
				if (contact_neighborhood.current_size_ == 0)
				{
					dvel_dt_[index_i] -= 2.0 * level_set_shape_->computeKernelGradientIntegral(pos_n_[index_i], sph_adaptation_->SmoothingLengthRatio(index_i));
				}
			}
		}
		//=================================================================================================//
		RelaxationStepComplex::RelaxationStepComplex(ComplexBodyRelation &body_complex_relation,
													 const std::string &shape_name, bool level_set_correction)
			: ParticleDynamics<void>(*body_complex_relation.sph_body_),
			  real_body_(body_complex_relation.inner_relation_.real_body_),
			  complex_relation_(body_complex_relation),
			  near_shape_surface_(*real_body_, shape_name),
			  get_time_step_square_(*real_body_), update_particle_position_(*real_body_),
			  surface_bounding_(*real_body_, near_shape_surface_),
			  relaxation_acceleration_complex_(
				  !level_set_correction
					  ? std::move(makeUnique<RelaxationAccelerationComplex>(body_complex_relation))
					  : std::move(makeUnique<RelaxationAccelerationComplexWithLevelSetCorrection>(body_complex_relation, shape_name))) {}
		//=================================================================================================//
		void RelaxationStepComplex::exec(Real dt)
		{
			real_body_->updateCellLinkedList();
			complex_relation_.updateConfiguration();
			relaxation_acceleration_complex_->exec();
			Real dt_square = get_time_step_square_.exec();
			update_particle_position_.exec(dt_square);
			surface_bounding_.exec();
		}
		//=================================================================================================//
		void RelaxationStepComplex::parallel_exec(Real dt)
		{
			real_body_->updateCellLinkedList();
			complex_relation_.updateConfiguration();
			relaxation_acceleration_complex_->parallel_exec();
			Real dt_square = get_time_step_square_.parallel_exec();
			update_particle_position_.parallel_exec(dt_square);
			surface_bounding_.parallel_exec();
		}
		//=================================================================================================//
		ShellMidSurfaceBounding::
			ShellMidSurfaceBounding(SPHBody &sph_body, NearShapeSurface &body_part, BaseBodyRelationInner &inner_relation,
									Real thickness, Real level_set_refinement_ratio)
			: PartDynamicsByCell(sph_body, body_part), RelaxDataDelegateInner(inner_relation),
			  pos_n_(particles_->pos_n_), constrained_distance_(0.5 * sph_body.sph_adaptation_->MinimumSpacing()),
			  particle_spacing_ref_(sph_body.sph_adaptation_->MinimumSpacing()),
			  thickness_(thickness), level_set_refinement_ratio_(level_set_refinement_ratio),
			  level_set_shape_(DynamicCast<LevelSetShape>(this, body_->body_shape_)) {}
		//=================================================================================================//
		void ShellMidSurfaceBounding::Update(size_t index_i, Real dt)
		{
			Vecd none_normalized_normal = level_set_shape_->findLevelSetGradient(pos_n_[index_i]);
			Vecd normal = level_set_shape_->findNormalDirection(pos_n_[index_i]);
			Real factor = none_normalized_normal.normSqr() / level_set_refinement_ratio_;
			pos_n_[index_i] -= factor * constrained_distance_ * normal;
		}
		//=================================================================================================//
		ShellNormalDirectionPrediction::
			ShellNormalDirectionPrediction(BaseBodyRelationInner &inner_relation,
										   Real thickness, Real consistency_criterion)
			: ParticleDynamics<void>(*inner_relation.sph_body_),
			  convergence_criterion_(cos(0.01 * Pi)),
			  consistency_criterion_(consistency_criterion),
			  normal_prediction_(*sph_body_, thickness),
			  normal_prediction_convergence_check_(*sph_body_, convergence_criterion_),
			  consistency_correction_(inner_relation, consistency_criterion_),
			  consistency_updated_check_(*sph_body_),
			  smoothing_normal_(inner_relation) {}
		//=================================================================================================//
		void ShellNormalDirectionPrediction::exec(Real dt)
		{
<<<<<<< HEAD
			predictNormalDirection();
			correctNormalDirection();
			predictNormalDirection();
			smoothing_normal_.parallel_exec();
=======
			parallel_for(blocked_range<size_t>(0, particles_->total_real_particles_),
				[&](const blocked_range<size_t>& r) {
				for (size_t i = r.begin(); i != r.end(); ++i)
				{
					n_0_[i] = level_set_shape_->findNormalDirection(pos_n_[i] + 0.3 * thickness_ * n_0_[i]);
					n_0_[i] /= n_0_[i].norm() + TinyReal;
				}
			}, ap);
>>>>>>> 42dc1cfe
		}
		//=================================================================================================//
		void ShellNormalDirectionPrediction::predictNormalDirection()
		{
			bool prediction_convergence = false;
			size_t ite_predict = 0;
			while (!prediction_convergence)
			{
				normal_prediction_.parallel_exec();
				prediction_convergence = normal_prediction_convergence_check_.parallel_exec();
				if (ite_predict > 100)
				{
					std::cout << "\n Error: class ShellNormalDirectionPrediction normal prediction not converged after 100 iterations." << std::endl;
					std::cout << __FILE__ << ':' << __LINE__ << std::endl;
					exit(1);
				}

				ite_predict++;
			}
			std::cout << "\n Information: normal direction prediction converged after '" << ite_predict << "' steps." << std::endl;
		}
		//=================================================================================================//
		void ShellNormalDirectionPrediction::correctNormalDirection()
		{
			bool consistency_updated = false;
			size_t ite_updated = 0;
			while (!consistency_updated)
			{
				consistency_correction_.parallel_exec();
				consistency_updated = consistency_updated_check_.parallel_exec();
				if (ite_updated > 100)
				{
					std::cout << "\n Error: class ShellNormalDirectionPrediction normal consistency not updated  after 100 iterations." << std::endl;
					std::cout << __FILE__ << ':' << __LINE__ << std::endl;
					exit(1);
				}
				ite_updated++;
			}
			std::cout << "\n Information: normal consistency updated after '" << ite_updated << "' steps." << std::endl;
		}
		//=================================================================================================//
		ShellNormalDirectionPrediction::NormalPrediction::
			NormalPrediction(SPHBody &sph_body, Real thickness)
			: RelaxDataDelegateSimple(sph_body), thickness_(thickness),
			  level_set_shape_(DynamicCast<LevelSetShape>(this, body_->body_shape_)),
			  pos_n_(particles_->pos_n_), n_(*particles_->getVariableByName<Vecd>("NormalDirection"))
		{
			particles_->registerAVariable(n_temp_, "PreviousNormalDirection", "NormalDirection");
		}
		//=================================================================================================//
		void ShellNormalDirectionPrediction::NormalPrediction::update(size_t index_i, Real dt)
		{
			n_temp_[index_i] = n_[index_i];
			n_[index_i] = level_set_shape_->findNormalDirection(pos_n_[index_i] + 0.2 * thickness_ * n_temp_[index_i]);
		}
		//=================================================================================================//
		ShellNormalDirectionPrediction::PredictionConvergenceCheck::
			PredictionConvergenceCheck(SPHBody &sph_body, Real convergence_criterion)
			: ParticleDynamicsReduce<bool, ReduceAND>(sph_body),
			  RelaxDataDelegateSimple(sph_body), convergence_criterion_(convergence_criterion),
			  n_(*particles_->getVariableByName<Vecd>("NormalDirection")),
			  n_temp_(*particles_->getVariableByName<Vecd>("PreviousNormalDirection"))
		{
			initial_reference_ = true;
		}
		//=================================================================================================//
		bool ShellNormalDirectionPrediction::
			PredictionConvergenceCheck::ReduceFunction(size_t index_i, Real dt)
		{
			return SimTK::dot(n_[index_i], n_temp_[index_i]) > convergence_criterion_;
		}
		//=================================================================================================//
		ShellNormalDirectionPrediction::ConsistencyCorrection::
			ConsistencyCorrection(BaseBodyRelationInner &inner_relation, Real consistency_criterion)
			: InteractionDynamics(*inner_relation.sph_body_),
			  RelaxDataDelegateInner(inner_relation),
			  consistency_criterion_(consistency_criterion),
			  n_(*particles_->getVariableByName<Vecd>("NormalDirection"))
		{
			particles_->registerAVariable(updated_indicator_, "UpdatedIndicator", 0);
			updated_indicator_[particles_->total_real_particles_ / 3] = 1;
		}
		//=================================================================================================//
		void ShellNormalDirectionPrediction::
			ConsistencyCorrection::Interaction(size_t index_i, Real dt)
		{
			const Neighborhood &inner_neighborhood = inner_configuration_[index_i];
			for (size_t n = 0; n != inner_neighborhood.current_size_; ++n)
			{
				if (updated_indicator_[index_i] == 1)
				{
					size_t index_j = inner_neighborhood.j_[n];
					if (updated_indicator_[index_j] == 0)
					{
						updated_indicator_[index_j] = 1;
						if (SimTK::dot(n_[index_i], n_[index_j]) < consistency_criterion_)
						{
							if (SimTK::dot(n_[index_i], -n_[index_j]) < consistency_criterion_)
							{
								n_[index_j] = n_[index_i];
								updated_indicator_[index_j] = 2;
							}
							else
							{
								n_[index_j] = -n_[index_j];
								updated_indicator_[index_j] = 1;
							}
						}
					}
				}
			}
		}
		//=================================================================================================//
		ShellNormalDirectionPrediction::ConsistencyUpdatedCheck::
			ConsistencyUpdatedCheck(SPHBody &sph_body)
			: ParticleDynamicsReduce<bool, ReduceAND>(sph_body),
			  RelaxDataDelegateSimple(sph_body),
			  updated_indicator_(*particles_->getVariableByName<int>("UpdatedIndicator"))
		{
			initial_reference_ = true;
		}
		//=================================================================================================//
		bool ShellNormalDirectionPrediction::
			ConsistencyUpdatedCheck::ReduceFunction(size_t index_i, Real dt)
		{
			return updated_indicator_[index_i] != 0;
		}
		//=================================================================================================//
		ShellNormalDirectionPrediction::SmoothingNormal::
			SmoothingNormal(BaseBodyRelationInner &inner_relation)
			: ParticleSmoothing<Vecd>(inner_relation, "NormalDirection"){};
		//=================================================================================================//
		void ShellNormalDirectionPrediction::SmoothingNormal::Update(size_t index_i, Real dt)
		{
			smoothed_[index_i] = temp_[index_i] / (temp_[index_i].norm() + TinyReal);
		}
		//=================================================================================================//
		ShellRelaxationStepInner::
			ShellRelaxationStepInner(BaseBodyRelationInner &inner_relation, Real thickness,
									 Real level_set_refinement_ratio, bool level_set_correction)
			: RelaxationStepInner(inner_relation, level_set_correction),
			  update_shell_particle_position_(*real_body_),
			  mid_surface_bounding_(*real_body_, near_shape_surface_, inner_relation,
									thickness, level_set_refinement_ratio) {}
		//=================================================================================================//
		void ShellRelaxationStepInner::exec(Real ite_p)
		{
			real_body_->updateCellLinkedList();
			inner_relation_.updateConfiguration();
			relaxation_acceleration_inner_->exec();
			Real dt_square = get_time_step_square_.exec();
			update_shell_particle_position_.exec(dt_square);
			mid_surface_bounding_.exec();
		}
		//=================================================================================================//
		void ShellRelaxationStepInner::parallel_exec(Real ite_p)
		{
			real_body_->updateCellLinkedList();
			inner_relation_.updateConfiguration();
			relaxation_acceleration_inner_->parallel_exec();
			Real dt_square = get_time_step_square_.parallel_exec();
			update_shell_particle_position_.parallel_exec(dt_square);
			mid_surface_bounding_.parallel_exec();
		}
		//=================================================================================================//
	}
	//=================================================================================================//
}
//=================================================================================================//<|MERGE_RESOLUTION|>--- conflicted
+++ resolved
@@ -21,13 +21,8 @@
 			  RelaxDataDelegateSimple(sph_body), dvel_dt_(particles_->dvel_dt_),
 			  h_ref_(sph_body.sph_adaptation_->ReferenceSmoothingLength())
 		{
-<<<<<<< HEAD
-			// given by sound criteria by assuming unit speed of sound and zero particle velocity
-			initial_reference_ = 1.0 / h_ref_;
-=======
 			//The pressure is constant, so the speed of sound is zero
 			initial_reference_ = 0.0;
->>>>>>> 42dc1cfe
 		}
 		//=================================================================================================//
 		Real GetTimeStepSizeSquare::ReduceFunction(size_t index_i, Real dt)
@@ -291,21 +286,10 @@
 		//=================================================================================================//
 		void ShellNormalDirectionPrediction::exec(Real dt)
 		{
-<<<<<<< HEAD
 			predictNormalDirection();
 			correctNormalDirection();
 			predictNormalDirection();
 			smoothing_normal_.parallel_exec();
-=======
-			parallel_for(blocked_range<size_t>(0, particles_->total_real_particles_),
-				[&](const blocked_range<size_t>& r) {
-				for (size_t i = r.begin(); i != r.end(); ++i)
-				{
-					n_0_[i] = level_set_shape_->findNormalDirection(pos_n_[i] + 0.3 * thickness_ * n_0_[i]);
-					n_0_[i] /= n_0_[i].norm() + TinyReal;
-				}
-			}, ap);
->>>>>>> 42dc1cfe
 		}
 		//=================================================================================================//
 		void ShellNormalDirectionPrediction::predictNormalDirection()
@@ -359,7 +343,7 @@
 		void ShellNormalDirectionPrediction::NormalPrediction::update(size_t index_i, Real dt)
 		{
 			n_temp_[index_i] = n_[index_i];
-			n_[index_i] = level_set_shape_->findNormalDirection(pos_n_[index_i] + 0.2 * thickness_ * n_temp_[index_i]);
+			n_[index_i] = level_set_shape_->findNormalDirection(pos_n_[index_i] + 0.3 * thickness_ * n_temp_[index_i]);
 		}
 		//=================================================================================================//
 		ShellNormalDirectionPrediction::PredictionConvergenceCheck::
