--- conflicted
+++ resolved
@@ -497,11 +497,7 @@
 	* @class BodySummation
 	* @brief Compute the summation of  a particle variable in a body
 	*/
-<<<<<<< HEAD
-	template <int DataTypeIndex, typename VariableType>
-=======
 	template <typename VariableType>
->>>>>>> 60d74cb6
 	class BodySummation : public ParticleDynamicsReduce<VariableType, ReduceSum<VariableType>>,
 						  public GeneralDataDelegateSimple
 	{
@@ -509,11 +505,7 @@
 		explicit BodySummation(SPHBody &sph_body, std::string variable_name)
 			: ParticleDynamicsReduce<VariableType, ReduceSum<VariableType>>(sph_body),
 			  GeneralDataDelegateSimple(sph_body),
-<<<<<<< HEAD
-			  variable_(*particles_->getVariableByName<DataTypeIndex, VariableType>(variable_name))
-=======
 			  variable_(*particles_->getVariableByName<VariableType>(variable_name))
->>>>>>> 60d74cb6
 		{
 			this->initial_reference_ = VariableType(0);
 		};
@@ -531,21 +523,12 @@
 	* @class BodyMoment
 	* @brief Compute the moment of a body
 	*/
-<<<<<<< HEAD
-	template <int DataTypeIndex, typename VariableType>
-	class BodyMoment : public BodySummation<DataTypeIndex, VariableType>
-	{
-	public:
-		explicit BodyMoment(SPHBody &sph_body, std::string variable_name)
-			: BodySummation<DataTypeIndex, VariableType>(sph_body, variable_name),
-=======
 	template <typename VariableType>
 	class BodyMoment : public BodySummation<VariableType>
 	{
 	public:
 		explicit BodyMoment(SPHBody &sph_body, std::string variable_name)
 			: BodySummation<VariableType>(sph_body, variable_name),
->>>>>>> 60d74cb6
 			  mass_(this->particles_->mass_){};
 		virtual ~BodyMoment(){};
 
