/* -------------------------------------------------------------------------*
*								SPHinXsys									*
* --------------------------------------------------------------------------*
* SPHinXsys (pronunciation: s'finksis) is an acronym from Smoothed Particle	*
* Hydrodynamics for industrial compleX systems. It provides C++ APIs for	*
* physical accurate simulation and aims to model coupled industrial dynamic *
* systems including fluid, solid, multi-body dynamics and beyond with SPH	*
* (smoothed particle hydrodynamics), a meshless computational method using	*
* particle discretization.													*
*																			*
* SPHinXsys is partially funded by German Research Foundation				*
* (Deutsche Forschungsgemeinschaft) DFG HU1527/6-1, HU1527/10-1				*
* and HU1527/12-1.															*
*                                                                           *
* Portions copyright (c) 2017-2020 Technical University of Munich and		*
* the authors' affiliations.												*
*                                                                           *
* Licensed under the Apache License, Version 2.0 (the "License"); you may   *
* not use this file except in compliance with the License. You may obtain a *
* copy of the License at http://www.apache.org/licenses/LICENSE-2.0.        *
*                                                                           *
* --------------------------------------------------------------------------*/
/**
 * @file 	observer_dynamics.h
 * @brief 	There are the classes for observing and recording the state of the flow or
 *			solid in given locations. Mostly, this is done by an interpolation algorithm.   
 * @author	Xiangyu Hu and Chi Zhang
 */

#ifndef OBSERVER_DYNAMICS_H
#define OBSERVER_DYNAMICS_H

#include "all_particle_dynamics.h"

namespace SPH
{
	namespace observer_dynamics
	{
		typedef DataDelegateContact<SPHBody, BaseParticles, BaseMaterial,
									SPHBody, BaseParticles, BaseMaterial>
			InterpolationContactData;

		/**
		 * @class BaseInterpolation
		 * @brief Base class for interpolation.
		 */
<<<<<<< HEAD
		template <int DataTypeIndex, typename VariableType>
=======
		template <typename VariableType>
>>>>>>> 60d74cb6
		class BaseInterpolation : public InteractionDynamics, public InterpolationContactData
		{
		public:
			explicit BaseInterpolation(BaseBodyRelationContact &contact_relation, const std::string &variable_name)
				: InteractionDynamics(*contact_relation.sph_body_), InterpolationContactData(contact_relation),
				  interpolated_quantities_(nullptr)
			{
				for (size_t k = 0; k != this->contact_particles_.size(); ++k)
				{
					contact_Vol_.push_back(&(this->contact_particles_[k]->Vol_));
					StdLargeVec<VariableType> *contact_data =
<<<<<<< HEAD
						this->contact_particles_[k]->template getVariableByName<DataTypeIndex, VariableType>(variable_name);
=======
						this->contact_particles_[k]->template getVariableByName<VariableType>(variable_name);
>>>>>>> 60d74cb6
					contact_data_.push_back(contact_data);
				}
			};
			virtual ~BaseInterpolation(){};

		protected:
			StdLargeVec<VariableType> *interpolated_quantities_;
			StdVec<StdLargeVec<Real> *> contact_Vol_;
			StdVec<StdLargeVec<VariableType> *> contact_data_;

			virtual void Interaction(size_t index_i, Real dt = 0.0) override
			{
				VariableType observed_quantity(0);
				Real ttl_weight(0);

				for (size_t k = 0; k < this->contact_configuration_.size(); ++k)
				{
					StdLargeVec<Real> &Vol_k = *(contact_Vol_[k]);
					StdLargeVec<VariableType> &data_k = *(contact_data_[k]);
					Neighborhood &contact_neighborhood = (*this->contact_configuration_[k])[index_i];
					for (size_t n = 0; n != contact_neighborhood.current_size_; ++n)
					{
						size_t index_j = contact_neighborhood.j_[n];
						Real weight_j = contact_neighborhood.W_ij_[n] * Vol_k[index_j];

						observed_quantity += weight_j * data_k[index_j];
						ttl_weight += weight_j;
					}
				}
				(*interpolated_quantities_)[index_i] = observed_quantity / (ttl_weight + TinyReal);
			};
		};

		/**
		 * @class InterpolatingAQuantity
		 * @brief Interpolate a given member data in the particles of a general body
		 */
<<<<<<< HEAD
		template <int DataTypeIndex, typename VariableType>
		class InterpolatingAQuantity : public BaseInterpolation<DataTypeIndex, VariableType>
=======
		template <typename VariableType>
		class InterpolatingAQuantity : public BaseInterpolation<VariableType>
>>>>>>> 60d74cb6
		{
		public:
			explicit InterpolatingAQuantity(BaseBodyRelationContact &contact_relation,
											const std::string &interpolated_variable, const std::string &target_variable)
<<<<<<< HEAD
				: BaseInterpolation<DataTypeIndex, VariableType>(contact_relation, target_variable)
			{
				this->interpolated_quantities_ =
					this->particles_-> template getVariableByName<DataTypeIndex, VariableType>(interpolated_variable);
=======
				: BaseInterpolation<VariableType>(contact_relation, target_variable)
			{
				this->interpolated_quantities_ =
					this->particles_-> template getVariableByName<VariableType>(interpolated_variable);
>>>>>>> 60d74cb6
			};
			virtual ~InterpolatingAQuantity(){};
		};

		/**
		 * @class ObservingAQuantity
		 * @brief Observing a variable from contact bodies.
		 */
<<<<<<< HEAD
		template <int DataTypeIndex, typename VariableType>
		class ObservingAQuantity : public BaseInterpolation<DataTypeIndex, VariableType>
		{
		public:
			explicit ObservingAQuantity(BaseBodyRelationContact &contact_relation, const std::string &variable_name)
				: BaseInterpolation<DataTypeIndex, VariableType>(contact_relation, variable_name)
=======
		template <typename VariableType>
		class ObservingAQuantity : public BaseInterpolation<VariableType>
		{
		public:
			explicit ObservingAQuantity(BaseBodyRelationContact &contact_relation, const std::string &variable_name)
				: BaseInterpolation<VariableType>(contact_relation, variable_name)
>>>>>>> 60d74cb6
			{
				this->interpolated_quantities_ = registerObservedQuantity(variable_name);
			};
			virtual ~ObservingAQuantity(){};

		protected:
			StdLargeVec<VariableType> observed_quantities_;

			/** Register the  observed variable if the variable name is new.
		 	 * If the variable is registered already, the registered variable will be returned. */
			StdLargeVec<VariableType> *registerObservedQuantity(const std::string &variable_name)
			{
				BaseParticles *particles = this->particles_;
<<<<<<< HEAD
				if (particles->all_variable_maps_[DataTypeIndex].find(variable_name) == particles->all_variable_maps_[DataTypeIndex].end())
				{
					particles->registerAVariable<DataTypeIndex, VariableType>(observed_quantities_, variable_name, VariableType(0));
					return &observed_quantities_;
				}
				return particles->getVariableByName<DataTypeIndex, VariableType>(variable_name);
=======
      			constexpr int type_index = ParticleDataTypeIndex<VariableType>::value;
				if (particles->all_variable_maps_[type_index].find(variable_name) == particles->all_variable_maps_[type_index].end())
				{
					particles->registerAVariable<VariableType>(observed_quantities_, variable_name, VariableType(0));
					return &observed_quantities_;
				}
				return particles->getVariableByName<VariableType>(variable_name);
>>>>>>> 60d74cb6
			};
		};

		/**
		* @class CorrectInterpolationKernelWeights
		* @brief  correct kernel weights for interpolation between general bodies
		*/
		class CorrectInterpolationKernelWeights : public InteractionDynamics,
												  public InterpolationContactData
		{
		public:
			explicit CorrectInterpolationKernelWeights(BaseBodyRelationContact &contact_relation);
			virtual ~CorrectInterpolationKernelWeights(){};

		protected:
			StdVec<StdLargeVec<Real> *> contact_Vol_;
			virtual void Interaction(size_t index_i, Real dt = 0.0) override;
		};
	}
}
#endif //OBSERVER_DYNAMICS_H<|MERGE_RESOLUTION|>--- conflicted
+++ resolved
@@ -44,11 +44,7 @@
 		 * @class BaseInterpolation
 		 * @brief Base class for interpolation.
 		 */
-<<<<<<< HEAD
-		template <int DataTypeIndex, typename VariableType>
-=======
 		template <typename VariableType>
->>>>>>> 60d74cb6
 		class BaseInterpolation : public InteractionDynamics, public InterpolationContactData
 		{
 		public:
@@ -60,11 +56,7 @@
 				{
 					contact_Vol_.push_back(&(this->contact_particles_[k]->Vol_));
 					StdLargeVec<VariableType> *contact_data =
-<<<<<<< HEAD
-						this->contact_particles_[k]->template getVariableByName<DataTypeIndex, VariableType>(variable_name);
-=======
 						this->contact_particles_[k]->template getVariableByName<VariableType>(variable_name);
->>>>>>> 60d74cb6
 					contact_data_.push_back(contact_data);
 				}
 			};
@@ -102,28 +94,16 @@
 		 * @class InterpolatingAQuantity
 		 * @brief Interpolate a given member data in the particles of a general body
 		 */
-<<<<<<< HEAD
-		template <int DataTypeIndex, typename VariableType>
-		class InterpolatingAQuantity : public BaseInterpolation<DataTypeIndex, VariableType>
-=======
 		template <typename VariableType>
 		class InterpolatingAQuantity : public BaseInterpolation<VariableType>
->>>>>>> 60d74cb6
 		{
 		public:
 			explicit InterpolatingAQuantity(BaseBodyRelationContact &contact_relation,
 											const std::string &interpolated_variable, const std::string &target_variable)
-<<<<<<< HEAD
-				: BaseInterpolation<DataTypeIndex, VariableType>(contact_relation, target_variable)
-			{
-				this->interpolated_quantities_ =
-					this->particles_-> template getVariableByName<DataTypeIndex, VariableType>(interpolated_variable);
-=======
 				: BaseInterpolation<VariableType>(contact_relation, target_variable)
 			{
 				this->interpolated_quantities_ =
 					this->particles_-> template getVariableByName<VariableType>(interpolated_variable);
->>>>>>> 60d74cb6
 			};
 			virtual ~InterpolatingAQuantity(){};
 		};
@@ -132,21 +112,12 @@
 		 * @class ObservingAQuantity
 		 * @brief Observing a variable from contact bodies.
 		 */
-<<<<<<< HEAD
-		template <int DataTypeIndex, typename VariableType>
-		class ObservingAQuantity : public BaseInterpolation<DataTypeIndex, VariableType>
-		{
-		public:
-			explicit ObservingAQuantity(BaseBodyRelationContact &contact_relation, const std::string &variable_name)
-				: BaseInterpolation<DataTypeIndex, VariableType>(contact_relation, variable_name)
-=======
 		template <typename VariableType>
 		class ObservingAQuantity : public BaseInterpolation<VariableType>
 		{
 		public:
 			explicit ObservingAQuantity(BaseBodyRelationContact &contact_relation, const std::string &variable_name)
 				: BaseInterpolation<VariableType>(contact_relation, variable_name)
->>>>>>> 60d74cb6
 			{
 				this->interpolated_quantities_ = registerObservedQuantity(variable_name);
 			};
@@ -160,14 +131,6 @@
 			StdLargeVec<VariableType> *registerObservedQuantity(const std::string &variable_name)
 			{
 				BaseParticles *particles = this->particles_;
-<<<<<<< HEAD
-				if (particles->all_variable_maps_[DataTypeIndex].find(variable_name) == particles->all_variable_maps_[DataTypeIndex].end())
-				{
-					particles->registerAVariable<DataTypeIndex, VariableType>(observed_quantities_, variable_name, VariableType(0));
-					return &observed_quantities_;
-				}
-				return particles->getVariableByName<DataTypeIndex, VariableType>(variable_name);
-=======
       			constexpr int type_index = ParticleDataTypeIndex<VariableType>::value;
 				if (particles->all_variable_maps_[type_index].find(variable_name) == particles->all_variable_maps_[type_index].end())
 				{
@@ -175,7 +138,6 @@
 					return &observed_quantities_;
 				}
 				return particles->getVariableByName<VariableType>(variable_name);
->>>>>>> 60d74cb6
 			};
 		};
 
