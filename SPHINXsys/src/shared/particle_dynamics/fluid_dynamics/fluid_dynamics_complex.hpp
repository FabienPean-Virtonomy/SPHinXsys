--- conflicted
+++ resolved
@@ -351,11 +351,7 @@
 					Vecd vel_in_wall = 2.0 * vel_ave_k[index_j] - this->vel_[index_i];
 					density_change_rate += (this->vel_[index_i] - vel_in_wall).dot(e_ij) * dW_ijV_j;
 					Real u_jump = 2.0 * (this->vel_[index_i] - vel_ave_k[index_j]).dot(n_k[index_j]);
-<<<<<<< HEAD
-					p_dissipation += this->riemann_solver_.DissipativePJump(u_jump) * dW_ijV_j * e_ij;
-=======
 					p_dissipation += this->riemann_solver_.DissipativePJump(u_jump) * dW_ijV_j * n_k[index_j];
->>>>>>> 19942110
 				}
 			}
 			this->drho_dt_[index_i] += density_change_rate * this->rho_[index_i];
