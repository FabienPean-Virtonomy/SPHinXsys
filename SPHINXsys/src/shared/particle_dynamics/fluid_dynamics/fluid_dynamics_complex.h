/* -------------------------------------------------------------------------*
*								SPHinXsys									*
* --------------------------------------------------------------------------*
* SPHinXsys (pronunciation: s'finksis) is an acronym from Smoothed Particle	*
* Hydrodynamics for industrial compleX systems. It provides C++ APIs for	*
* physical accurate simulation and aims to model coupled industrial dynamic *
* systems including fluid, solid, multi-body dynamics and beyond with SPH	*
* (smoothed particle hydrodynamics), a meshless computational method using	*
* particle discretization.													*
*																			*
* SPHinXsys is partially funded by German Research Foundation				*
* (Deutsche Forschungsgemeinschaft) DFG HU1527/6-1, HU1527/10-1				*
* and HU1527/12-1.															*
*                                                                           *
* Portions copyright (c) 2017-2020 Technical University of Munich and		*
* the authors' affiliations.												*
*                                                                           *
* Licensed under the Apache License, Version 2.0 (the "License"); you may   *
* not use this file except in compliance with the License. You may obtain a *
* copy of the License at http://www.apache.org/licenses/LICENSE-2.0.        *
*                                                                           *
* --------------------------------------------------------------------------*/
/**
* @file fluid_dynamics_complex.h
* @brief Here, we define the algorithm classes for complex fluid dynamics, 
* which is involving with either solid walls (with suffix WithWall) 
* or/and other bodies treated as wall for the fluid (with suffix Complex).   
* @author	Chi ZHang and Xiangyu Hu
*/

#ifndef FLUID_DYNAMICS_COMPLEX_H
#define FLUID_DYNAMICS_COMPLEX_H

#include "fluid_dynamics_inner.h"
#include "fluid_dynamics_inner.hpp"

namespace SPH
{
	namespace fluid_dynamics
	{
		typedef DataDelegateContact<FluidBody, FluidParticles, Fluid,
									SolidBody, SolidParticles, Solid, DataDelegateEmptyBase>
			FluidWallData;
		typedef DataDelegateContact<FluidBody, FluidParticles, Fluid,
									SPHBody, BaseParticles, BaseMaterial, DataDelegateEmptyBase>
			FluidContactData;
		typedef DataDelegateContact<FluidBody, FluidParticles, Fluid,
									SolidBody, SolidParticles, Solid>
			FSIContactData;
		/**
		* @class RelaxationWithWall
		* @brief Abstract base class for general relaxation algorithms with wall
		*/
		template <class BaseRelaxationType>
		class RelaxationWithWall : public BaseRelaxationType, public FluidWallData
		{
		public:
			template <class BaseBodyRelationType>
			RelaxationWithWall(BaseBodyRelationType &base_body_relation,
							   BaseBodyRelationContact &wall_contact_relation);
			virtual ~RelaxationWithWall(){};

		protected:
			StdVec<Real> wall_inv_rho0_;
			StdVec<StdLargeVec<Real> *> wall_mass_, wall_Vol_;
			StdVec<StdLargeVec<Vecd> *> wall_vel_ave_, wall_dvel_dt_ave_, wall_n_;
		};

		/**
		* @class FreeSurfaceIndicationComplex
		* @brief indicate the particles near the free fluid surface.
		*/
		class FreeSurfaceIndicationComplex : public FreeSurfaceIndicationInner, public FluidContactData
		{
		public:
			FreeSurfaceIndicationComplex(BaseBodyRelationInner &inner_relation,
										 BaseBodyRelationContact &contact_relation, Real thereshold = 0.75);
			explicit FreeSurfaceIndicationComplex(ComplexBodyRelation &complex_relation, Real thereshold = 0.75);
			virtual ~FreeSurfaceIndicationComplex(){};

		protected:
			StdVec<Real> contact_inv_rho0_;
			StdVec<StdLargeVec<Real> *> contact_mass_;

			virtual void Interaction(size_t index_i, Real dt = 0.0) override;
		};
		using SpatialTemporalFreeSurfaceIdentificationComplex =
			SpatialTemporalFreeSurfaceIdentification<FreeSurfaceIndicationComplex>;

		/**
		* @class DensitySummation
		* @brief computing density by summation considering  contribution from contact bodies
		*/
		template <class DensitySummationInnerType>
		class DensitySummation : public ParticleDynamicsComplex<DensitySummationInnerType, FluidContactData>
		{
		public:
			DensitySummation(BaseBodyRelationInner &inner_relation, BaseBodyRelationContact &contact_relation);
			explicit DensitySummation(ComplexBodyRelation &complex_relation);
			DensitySummation(ComplexBodyRelation &complex_relation, BaseBodyRelationContact &extra_contact_relation);
			virtual ~DensitySummation(){};

		protected:
			StdVec<Real> contact_inv_rho0_;
			StdVec<StdLargeVec<Real> *> contact_mass_;

			virtual void prepareContactData() override;
			virtual void Interaction(size_t index_i, Real dt = 0.0) override;
		};
		/** the case without free surface */
		using DensitySummationComplex = DensitySummation<DensitySummationInner>;
		/** the case with free surface */
		using DensitySummationFreeSurfaceComplex = DensitySummation<DensitySummationFreeSurfaceInner>;
		/** the case with free stream */
		using DensitySummationFreeStreamComplex = DensitySummation<DensitySummationFreeStreamInner>;

		/**
		 * @class ViscousWithWall
		 * @brief  template class viscous acceleration with wall boundary
		 */
		template <class BaseViscousAccelerationType>
		class ViscousWithWall : public RelaxationWithWall<BaseViscousAccelerationType>
		{
		public:
			// template for different combination of constructing body relations
			template <class BaseBodyRelationType>
			ViscousWithWall(BaseBodyRelationType &base_body_relation,
							BaseBodyRelationContact &wall_contact_relation);
			virtual ~ViscousWithWall(){};

		protected:
			virtual void Interaction(size_t index_i, Real dt = 0.0) override;
		};

		/** template interface class for different pressure relaxation with wall schemes */
		template <class BaseViscousAccelerationType>
		class BaseViscousAccelerationWithWall : public BaseViscousAccelerationType
		{
		public:
			explicit BaseViscousAccelerationWithWall(ComplexBodyRelation &fluid_wall_relation);
			BaseViscousAccelerationWithWall(BaseBodyRelationInner &fluid_inner_relation,
											BaseBodyRelationContact &wall_contact_relation);
			BaseViscousAccelerationWithWall(ComplexBodyRelation &fluid_complex_relation,
											BaseBodyRelationContact &wall_contact_relation);
		};
		using ViscousAccelerationWithWall = BaseViscousAccelerationWithWall<ViscousWithWall<ViscousAccelerationInner>>;
		/**
		 * @class TransportVelocityCorrectionComplex
		 * @brief  transport velocity correction consdiering  the contribution from contact bodies
		 */
		class TransportVelocityCorrectionComplex
			: public ParticleDynamicsComplex<TransportVelocityCorrectionInner, FluidContactData>
		{
		public:
			TransportVelocityCorrectionComplex(BaseBodyRelationInner &inner_relation,
											   BaseBodyRelationContact &contact_relation);

			explicit TransportVelocityCorrectionComplex(ComplexBodyRelation &complex_relation);

			TransportVelocityCorrectionComplex(ComplexBodyRelation &complex_relation,
											   BaseBodyRelationContact &extra_contact_relation);
			virtual ~TransportVelocityCorrectionComplex(){};

		protected:
			StdVec<StdLargeVec<Real> *> contact_Vol_;

			virtual void prepareContactData() override;
			virtual void Interaction(size_t index_i, Real dt = 0.0) override;
		};

		/**
		 * @class PressureRelaxation
		 * @brief  template class pressure relaxation scheme with wall boundary
		 */
		template <class BasePressureRelaxationType>
		class PressureRelaxation : public RelaxationWithWall<BasePressureRelaxationType>
		{
		public:
			// template for different combination of constructing body relations
			template <class BaseBodyRelationType>
			PressureRelaxation(BaseBodyRelationType &base_body_relation,
							   BaseBodyRelationContact &wall_contact_relation);
			virtual ~PressureRelaxation(){};

		protected:
			virtual void Interaction(size_t index_i, Real dt = 0.0) override;
			virtual Vecd computeNonConservativeAcceleration(size_t index_i) override;
		};

		/**
		 * @class ExtendPressureRelaxation
		 * @brief template class for pressure relaxation scheme with wall boundary
		 * and considering non-conservative acceleration term and wall penalty to prevent 
		 * particle penetration.
		 */
		template <class BasePressureRelaxationType>
		class ExtendPressureRelaxation : public PressureRelaxation<BasePressureRelaxationType>
		{
		public:
			// template for different combination of constructing body relations
			template <class BaseBodyRelationType>
			ExtendPressureRelaxation(BaseBodyRelationType &base_body_relation,
									 BaseBodyRelationContact &wall_contact_relation, Real penalty_strength = 1.0);

			virtual ~ExtendPressureRelaxation(){};

		protected:
			Real penalty_strength_;
			StdLargeVec<Vecd> non_cnsrv_dvel_dt_;

			virtual void Initialization(size_t index_i, Real dt = 0.0) override;
			virtual void Interaction(size_t index_i, Real dt = 0.0) override;
			virtual Vecd computeNonConservativeAcceleration(size_t index_i) override;
		};

		/** template interface class for different pressure relaxation with wall schemes */
		template <class BasePressureRelaxationType>
		class BasePressureRelaxationWithWall : public BasePressureRelaxationType
		{
		public:
			explicit BasePressureRelaxationWithWall(ComplexBodyRelation &fluid_wall_relation);
			BasePressureRelaxationWithWall(BaseBodyRelationInner &fluid_inner_relation,
										   BaseBodyRelationContact &wall_contact_relation);
			BasePressureRelaxationWithWall(ComplexBodyRelation &fluid_complex_relation,
										   BaseBodyRelationContact &wall_contact_relation);
		};
		using PressureRelaxationWithWall = BasePressureRelaxationWithWall<PressureRelaxation<PressureRelaxationInner>>;
		using PressureRelaxationRiemannWithWall = BasePressureRelaxationWithWall<PressureRelaxation<PressureRelaxationRiemannInner>>;

		/** template interface class for the extended pressure relaxation with wall schemes */
		template <class BasePressureRelaxationType>
		class ExtendPressureRelaxationWithWall : public BasePressureRelaxationType
		{
		public:
			explicit ExtendPressureRelaxationWithWall(ComplexBodyRelation &fluid_wall_relation, Real penalty_strength = 1.0);
			ExtendPressureRelaxationWithWall(BaseBodyRelationInner &fluid_inner_relation,
											 BaseBodyRelationContact &wall_contact_relation, Real penalty_strength = 1.0);
			ExtendPressureRelaxationWithWall(ComplexBodyRelation &fluid_complex_relation,
											 BaseBodyRelationContact &wall_contact_relation, Real penalty_strength = 1.0);
		};
		using ExtendPressureRelaxationRiemannWithWall = ExtendPressureRelaxationWithWall<ExtendPressureRelaxation<PressureRelaxationRiemannInner>>;

		/**
		* @class DensityRelaxation
		* @brief template density relaxation scheme without using different Riemann solvers.
		* The difference from the free surface version is that no Riemann problem is applied
		*/
		template <class BaseDensityRelaxationType>
		class DensityRelaxation : public RelaxationWithWall<BaseDensityRelaxationType>
		{
		public:
			// template for different combination of constructing body relations
			template <class BaseBodyRelationType>
			DensityRelaxation(BaseBodyRelationType &base_body_relation,
							  BaseBodyRelationContact &wall_contact_relation);
			virtual ~DensityRelaxation(){};

		protected:
			virtual void Interaction(size_t index_i, Real dt = 0.0) override;
		};

		/** template interface class for different density relaxation schemes */
		template <class BaseDensityRelaxationType>
		class BaseDensityRelaxationWithWall : public DensityRelaxation<BaseDensityRelaxationType>
		{
		public:
			explicit BaseDensityRelaxationWithWall(ComplexBodyRelation &fluid_wall_relation);
			BaseDensityRelaxationWithWall(BaseBodyRelationInner &fluid_inner_relation,
										  BaseBodyRelationContact &wall_contact_relation);
			BaseDensityRelaxationWithWall(ComplexBodyRelation &fluid_complex_relation,
										  BaseBodyRelationContact &wall_contact_relation);
		};
		using DensityRelaxationWithWall = BaseDensityRelaxationWithWall<DensityRelaxationInner>;
		using DensityRelaxationRiemannWithWall = BaseDensityRelaxationWithWall<DensityRelaxationRiemannInner>;

		/**
		* @class PressureRelaxationWithWallOldroyd_B
		* @brief  first half of the pressure relaxation scheme using Riemann solver.
		*/
<<<<<<< HEAD
		class PressureRelaxationRiemannWithWallOldroyd_B : public PressureRelaxation<PressureRelaxationRiemannInnerOldroyd_B>
		{
		public:
			explicit PressureRelaxationRiemannWithWallOldroyd_B(ComplexBodyRelation &fluid_wall_relation)
				: PressureRelaxation<PressureRelaxationRiemannInnerOldroyd_B>(fluid_wall_relation.inner_relation_,
																			  fluid_wall_relation.contact_relation_){};

			virtual ~PressureRelaxationRiemannWithWallOldroyd_B(){};
=======
		class PressureRelaxationWithWallOldroyd_B : public PressureRelaxation<PressureRelaxationInnerOldroyd_B>
		{
		public:
			explicit PressureRelaxationWithWallOldroyd_B(ComplexBodyRelation &fluid_wall_relation)
				: PressureRelaxation<PressureRelaxationInnerOldroyd_B>(fluid_wall_relation.inner_relation_,
																			  fluid_wall_relation.contact_relation_){};

			virtual ~PressureRelaxationWithWallOldroyd_B(){};
>>>>>>> 60d74cb6

		protected:
			virtual void Interaction(size_t index_i, Real dt = 0.0) override;
		};

		/**
		* @class DensityRelaxationWithWallOldroyd_B
		* @brief  second half of the pressure relaxation scheme using Riemann solver.
		*/
<<<<<<< HEAD
		class DensityRelaxationRiemannWithWallOldroyd_B : public DensityRelaxation<DensityRelaxationRiemannInnerOldroyd_B>
		{
		public:
			explicit DensityRelaxationRiemannWithWallOldroyd_B(ComplexBodyRelation &fluid_wall_relation)
				: DensityRelaxation<DensityRelaxationRiemannInnerOldroyd_B>(fluid_wall_relation.inner_relation_,
																			fluid_wall_relation.contact_relation_){};

			virtual ~DensityRelaxationRiemannWithWallOldroyd_B(){};
=======
		class DensityRelaxationWithWallOldroyd_B : public DensityRelaxation<DensityRelaxationInnerOldroyd_B>
		{
		public:
			explicit DensityRelaxationWithWallOldroyd_B(ComplexBodyRelation &fluid_wall_relation)
				: DensityRelaxation<DensityRelaxationInnerOldroyd_B>(fluid_wall_relation.inner_relation_,
																			fluid_wall_relation.contact_relation_){};

			virtual ~DensityRelaxationWithWallOldroyd_B(){};
>>>>>>> 60d74cb6

		protected:
			virtual void Interaction(size_t index_i, Real dt = 0.0) override;
		};

		/**
		* @class ColorFunctionGradientComplex
		* @brief indicate the particles near the free fluid surface.
		*/
		class ColorFunctionGradientComplex : public ColorFunctionGradientInner, public FluidContactData
		{
		public:
			ColorFunctionGradientComplex(BaseBodyRelationInner &inner_relation, BaseBodyRelationContact &contact_relation);
			ColorFunctionGradientComplex(ComplexBodyRelation &complex_relation);
			virtual ~ColorFunctionGradientComplex(){};

		protected:
			StdVec<StdLargeVec<Real> *> contact_Vol_;

			virtual void Interaction(size_t index_i, Real dt = 0.0) override;
		};

		/**
		 * @class 	SurfaceNormWithWall
		 * @brief  Modify surface norm when contact with wall
		 */
		class SurfaceNormWithWall : public InteractionDynamics, public FSIContactData
		{
		public:
			SurfaceNormWithWall(BaseBodyRelationContact &contact_relation, Real contact_angle);
			virtual ~SurfaceNormWithWall(){};

		protected:
			Real contact_angle_;
			Real smoothing_length_;
			Real particle_spacing_;
			StdLargeVec<int> &surface_indicator_;
			StdLargeVec<Vecd> &surface_norm_;
			StdLargeVec<Real> &pos_div_;
			StdVec<StdLargeVec<Vecd> *> wall_n_;

			virtual void Interaction(size_t index_i, Real dt = 0.0) override;
		};
	}
}
#endif //FLUID_DYNAMICS_COMPLEX_H<|MERGE_RESOLUTION|>--- conflicted
+++ resolved
@@ -277,16 +277,6 @@
 		* @class PressureRelaxationWithWallOldroyd_B
 		* @brief  first half of the pressure relaxation scheme using Riemann solver.
 		*/
-<<<<<<< HEAD
-		class PressureRelaxationRiemannWithWallOldroyd_B : public PressureRelaxation<PressureRelaxationRiemannInnerOldroyd_B>
-		{
-		public:
-			explicit PressureRelaxationRiemannWithWallOldroyd_B(ComplexBodyRelation &fluid_wall_relation)
-				: PressureRelaxation<PressureRelaxationRiemannInnerOldroyd_B>(fluid_wall_relation.inner_relation_,
-																			  fluid_wall_relation.contact_relation_){};
-
-			virtual ~PressureRelaxationRiemannWithWallOldroyd_B(){};
-=======
 		class PressureRelaxationWithWallOldroyd_B : public PressureRelaxation<PressureRelaxationInnerOldroyd_B>
 		{
 		public:
@@ -295,7 +285,6 @@
 																			  fluid_wall_relation.contact_relation_){};
 
 			virtual ~PressureRelaxationWithWallOldroyd_B(){};
->>>>>>> 60d74cb6
 
 		protected:
 			virtual void Interaction(size_t index_i, Real dt = 0.0) override;
@@ -305,16 +294,6 @@
 		* @class DensityRelaxationWithWallOldroyd_B
 		* @brief  second half of the pressure relaxation scheme using Riemann solver.
 		*/
-<<<<<<< HEAD
-		class DensityRelaxationRiemannWithWallOldroyd_B : public DensityRelaxation<DensityRelaxationRiemannInnerOldroyd_B>
-		{
-		public:
-			explicit DensityRelaxationRiemannWithWallOldroyd_B(ComplexBodyRelation &fluid_wall_relation)
-				: DensityRelaxation<DensityRelaxationRiemannInnerOldroyd_B>(fluid_wall_relation.inner_relation_,
-																			fluid_wall_relation.contact_relation_){};
-
-			virtual ~DensityRelaxationRiemannWithWallOldroyd_B(){};
-=======
 		class DensityRelaxationWithWallOldroyd_B : public DensityRelaxation<DensityRelaxationInnerOldroyd_B>
 		{
 		public:
@@ -323,7 +302,6 @@
 																			fluid_wall_relation.contact_relation_){};
 
 			virtual ~DensityRelaxationWithWallOldroyd_B(){};
->>>>>>> 60d74cb6
 
 		protected:
 			virtual void Interaction(size_t index_i, Real dt = 0.0) override;
