/**
 * @file 	fluid_dynamics_multi_phase.cpp
 * @author	Chi ZHang and Xiangyu Hu
 */

#include "fluid_dynamics_multi_phase.h"

//=================================================================================================//
namespace SPH
{
	//=================================================================================================//
	namespace fluid_dynamics
	{
		//=================================================================================================//
		ViscousAccelerationMultiPhase::ViscousAccelerationMultiPhase(BaseBodyRelationInner &inner_relation,
																	 BaseBodyRelationContact &contact_relation)
			: ViscousAccelerationInner(inner_relation), MultiPhaseContactData(contact_relation)
		{
			if (inner_relation.sph_body_ != contact_relation.sph_body_)
			{
				std::cout << "\n Error: the two body_realtions do not have the same source body!" << std::endl;
				std::cout << __FILE__ << ':' << __LINE__ << std::endl;
				exit(1);
			}

			for (size_t k = 0; k != contact_particles_.size(); ++k)
			{
				contact_Vol_.push_back(&(contact_particles_[k]->Vol_));
				contact_vel_n_.push_back(&(contact_particles_[k]->vel_n_));
			}
		}
		//=================================================================================================//
		ViscousAccelerationMultiPhase::
			ViscousAccelerationMultiPhase(ComplexBodyRelation &complex_relation)
			: ViscousAccelerationMultiPhase(complex_relation.inner_relation_,
											complex_relation.contact_relation_) {}
		//=================================================================================================//
		void ViscousAccelerationMultiPhase::Interaction(size_t index_i, Real dt)
		{
			ViscousAccelerationInner::Interaction(index_i, dt);

			Real rho_i = this->rho_n_[index_i];
			const Vecd &vel_i = this->vel_n_[index_i];

			Vecd acceleration(0), vel_derivative(0);
			for (size_t k = 0; k < this->contact_configuration_.size(); ++k)
			{
				Real mu_j = this->contact_material_[k]->ReferenceViscosity();
				StdLargeVec<Real> &Vol_k = *(this->contact_Vol_[k]);
				StdLargeVec<Vecd> &vel_k = *(this->contact_vel_n_[k]);
				Neighborhood &contact_neighborhood = (*this->contact_configuration_[k])[index_i];
				for (size_t n = 0; n != contact_neighborhood.current_size_; ++n)
				{
					size_t index_j = contact_neighborhood.j_[n];
					Real r_ij = contact_neighborhood.r_ij_[n];

					vel_derivative = 2.0 * (vel_i - vel_k[index_j]) /
									 (r_ij + 0.01 * this->smoothing_length_);
					Real mu_ij = 2.0 * this->mu_ * mu_j / (this->mu_ + mu_j);
					acceleration += 2.0 * mu_ij * vel_derivative *
									contact_neighborhood.dW_ij_[n] * Vol_k[index_j] / rho_i;
				}
			}

			dvel_dt_prior_[index_i] += acceleration;
		}
		//=================================================================================================//
		MultiPhaseColorFunctionGradient::
			MultiPhaseColorFunctionGradient(BaseBodyRelationContact &contact_relation)
			: InteractionDynamics(*contact_relation.sph_body_), MultiPhaseData(contact_relation),
			  rho0_(particles_->rho0_), Vol_(particles_->Vol_),
<<<<<<< HEAD
			  pos_div_(*particles_->getVariableByName<indexScalar, Real>("PositionDivergence")),
			  surface_indicator_(particles_->surface_indicator_)
		{
			particles_->registerAVariable<indexVector, Vecd>(color_grad_, "ColorGradient");
			particles_->registerAVariable<indexVector, Vecd>(surface_norm_, "SurfaceNormal");
=======
			  pos_div_(*particles_->getVariableByName<Real>("PositionDivergence")),
			  surface_indicator_(particles_->surface_indicator_)
		{
			particles_->registerAVariable<Vecd>(color_grad_, "ColorGradient");
			particles_->registerAVariable<Vecd>(surface_norm_, "SurfaceNormal");
>>>>>>> 60d74cb6
			for (size_t k = 0; k != contact_particles_.size(); ++k)
			{
				Real rho0_k = contact_particles_[k]->rho0_;
				contact_rho0_.push_back(rho0_k);
				contact_Vol_.push_back(&(contact_particles_[k]->Vol_));
			}
		}
		//=================================================================================================//
		void MultiPhaseColorFunctionGradient::Interaction(size_t index_i, Real dt)
		{
			Real vol_i = Vol_[index_i];
			Vecd gradient(0.0);
			if (surface_indicator_[index_i])
			{
				for (size_t k = 0; k < contact_configuration_.size(); ++k)
				{
					Real rho0_k = contact_rho0_[k];
					StdLargeVec<Real> &contact_vol_k = *(contact_Vol_[k]);
					Neighborhood &contact_neighborhood = (*contact_configuration_[k])[index_i];
					for (size_t n = 0; n != contact_neighborhood.current_size_; ++n)
					{
						size_t index_j = contact_neighborhood.j_[n];
						/** Norm of interface.*/
						Real rho_ij = rho0_ / (rho0_ + rho0_k);
						Real area_ij = (vol_i * vol_i +
										contact_vol_k[index_j] * contact_vol_k[index_j]) *
									   contact_neighborhood.dW_ij_[n];
						gradient += rho_ij * area_ij * contact_neighborhood.e_ij_[n] / vol_i;
					}
				}
			}
			color_grad_[index_i] = gradient;
			surface_norm_[index_i] = gradient / (gradient.norm() + TinyReal);
		}
		//=================================================================================================//
	}
	//=================================================================================================//
}
//=================================================================================================//<|MERGE_RESOLUTION|>--- conflicted
+++ resolved
@@ -69,19 +69,11 @@
 			MultiPhaseColorFunctionGradient(BaseBodyRelationContact &contact_relation)
 			: InteractionDynamics(*contact_relation.sph_body_), MultiPhaseData(contact_relation),
 			  rho0_(particles_->rho0_), Vol_(particles_->Vol_),
-<<<<<<< HEAD
-			  pos_div_(*particles_->getVariableByName<indexScalar, Real>("PositionDivergence")),
-			  surface_indicator_(particles_->surface_indicator_)
-		{
-			particles_->registerAVariable<indexVector, Vecd>(color_grad_, "ColorGradient");
-			particles_->registerAVariable<indexVector, Vecd>(surface_norm_, "SurfaceNormal");
-=======
 			  pos_div_(*particles_->getVariableByName<Real>("PositionDivergence")),
 			  surface_indicator_(particles_->surface_indicator_)
 		{
 			particles_->registerAVariable<Vecd>(color_grad_, "ColorGradient");
 			particles_->registerAVariable<Vecd>(surface_norm_, "SurfaceNormal");
->>>>>>> 60d74cb6
 			for (size_t k = 0; k != contact_particles_.size(); ++k)
 			{
 				Real rho0_k = contact_particles_[k]->rho0_;
