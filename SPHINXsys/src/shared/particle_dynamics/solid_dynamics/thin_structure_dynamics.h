/* -------------------------------------------------------------------------*
*								SPHinXsys									*
* --------------------------------------------------------------------------*
* SPHinXsys (pronunciation: s'finksis) is an acronym from Smoothed Particle	*
* Hydrodynamics for industrial compleX systems. It provides C++ APIs for	*
* physical accurate simulation and aims to model coupled industrial dynamic *
* systems including fluid, solid, multi-body dynamics and beyond with SPH	*
* (smoothed particle hydrodynamics), a meshless computational method using	*
* particle discretization.													*
*																			*
* SPHinXsys is partially funded by German Research Foundation				*
* (Deutsche Forschungsgemeinschaft) DFG HU1527/6-1, HU1527/10-1				*
* and HU1527/12-1.															*
*                                                                           *
* Portions copyright (c) 2017-2020 Technical University of Munich and		*
* the authors' affiliations.												*
*                                                                           *
* Licensed under the Apache License, Version 2.0 (the "License"); you may   *
* not use this file except in compliance with the License. You may obtain a *
* copy of the License at http://www.apache.org/licenses/LICENSE-2.0.        *
*                                                                           *
* --------------------------------------------------------------------------*/
/**
* @file 	thin_structure_dynamics.h
* @brief 	Here, we define the algorithm classes for thin structure dynamics. 
* @details 	We consider here a weakly compressible solids.   
* @author	Dong Wu, Chi Zhang and Xiangyu Hu
*/

#ifndef THIN_STRUCTURE_DYNAMICS_H
#define THIN_STRUCTURE_DYNAMICS_H

#include "all_particle_dynamics.h"
#include "elastic_solid.h"
#include "weakly_compressible_fluid.h"
#include "base_kernel.h"
#include "all_fluid_dynamics.h"

namespace SPH
{
	namespace thin_structure_dynamics
	{
		typedef DataDelegateSimple<ThinStructure, ShellParticles, ElasticSolid> ShellDataSimple;
		typedef DataDelegateInner<ThinStructure, ShellParticles, ElasticSolid> ShellDataInner;

		/**
		 * @class ShellDynamicsInitialCondition
		 * @brief  set initial condition for shell particles
		 * This is a abstract class to be override for case specific initial conditions.
		 */
		class ShellDynamicsInitialCondition : public ParticleDynamicsSimple, public ShellDataSimple
		{
		public:
			explicit ShellDynamicsInitialCondition(SolidBody &solid_body);
			virtual ~ShellDynamicsInitialCondition(){};

		protected:
			StdLargeVec<Vecd> &n_0_, &n_, &pseudo_n_, &pos_0_;
			StdLargeVec<Matd> &transformation_matrix_;
		};

		/**
		* @class ShellAcousticTimeStepSize
		* @brief Computing the acoustic time step size for shell
		*/
		class ShellAcousticTimeStepSize : public ParticleDynamicsReduce<Real, ReduceMin>,
										  public ShellDataSimple
		{
		public:
			explicit ShellAcousticTimeStepSize(SolidBody &sph_body);
			virtual ~ShellAcousticTimeStepSize(){};

		protected:
			StdLargeVec<Vecd> &vel_n_, &dvel_dt_, &angular_vel_, &dangular_vel_dt_;
			StdLargeVec<Real> &shell_thickness_;
			Real rho0_, physical_viscosity_, E0_, nu_;
			Real smoothing_length_;
			Real ReduceFunction(size_t index_i, Real dt = 0.0) override;
		};

		/**
		* @class ShellCorrectConfiguration
		* @brief obtain the corrected initial configuration in strong form
		*/
		class ShellCorrectConfiguration : public InteractionDynamics, public ShellDataInner
		{
		public:
			explicit ShellCorrectConfiguration(BaseBodyRelationInner &inner_relation);
			virtual ~ShellCorrectConfiguration(){};

		protected:
			StdLargeVec<Real> &Vol_;
			StdLargeVec<Matd> &B_;
			StdLargeVec<Vecd> &n_0_;
			StdLargeVec<Matd> &transformation_matrix_;
			virtual void Interaction(size_t index_i, Real dt = 0.0) override;
		};

		/**
		* @class ShellDeformationGradientTensor
		* @brief computing deformation gradient tensor for shell
		*/
		class ShellDeformationGradientTensor : public InteractionDynamics, public ShellDataInner
		{
		public:
			explicit ShellDeformationGradientTensor(BaseBodyRelationInner &inner_relation);
			virtual ~ShellDeformationGradientTensor(){};

		protected:
			StdLargeVec<Real> &Vol_;
			StdLargeVec<Vecd> &pos_n_, &pseudo_n_, &n_0_;
			StdLargeVec<Matd> &B_, &F_, &F_bending_;
			StdLargeVec<Matd> &transformation_matrix_;
			virtual void Interaction(size_t index_i, Real dt = 0.0) override;
		};

		/**
		 * @class BaseShellRelaxation
		 * @brief abstract class for preparing shell relaxation
		*/
		class BaseShellRelaxation : public ParticleDynamics1Level, public ShellDataInner
		{
		public:
			explicit BaseShellRelaxation(BaseBodyRelationInner &inner_relation);
			virtual ~BaseShellRelaxation(){};

		protected:
			StdLargeVec<Real> &Vol_, &rho_n_, &mass_, &shell_thickness_;
			StdLargeVec<Vecd> &pos_n_, &vel_n_, &dvel_dt_, &dvel_dt_prior_, &force_from_fluid_;
			StdLargeVec<Vecd> &n_0_, &pseudo_n_, &dpseudo_n_dt_, &dpseudo_n_d2t_, &rotation_,
				&angular_vel_, dangular_vel_dt_;
			StdLargeVec<Matd> &B_, &F_, &dF_dt_, &F_bending_, &dF_bending_dt_;
			StdLargeVec<Matd> &transformation_matrix_;
		};

		/**
		* @class ShellStressRelaxationFirstHalf
		* @brief computing stress relaxation process by verlet time stepping
		* This is the first step
		*/
		class ShellStressRelaxationFirstHalf : public BaseShellRelaxation
		{
		public:
			explicit ShellStressRelaxationFirstHalf(BaseBodyRelationInner &inner_relation,
<<<<<<< HEAD
										   int number_of_gaussian_points = 3);
			virtual ~ShellStressRelaxationFirstHalf(){};
=======
				int number_of_gaussian_points = 3, bool hourglass_control = false);
			virtual ~ShellStressRelaxationFirstHalf() {};
>>>>>>> 60d74cb6

		protected:
			Real rho0_, inv_rho0_;
			StdLargeVec<Matd> &stress_PK1_, &global_stress_, &global_moment_;
			StdLargeVec<Vecd> &global_shear_stress_, &n_;
<<<<<<< HEAD
			Real smoothing_length_;

			const Real shear_correction_factor_ = 5.0 / 6.0;
			const StdVec<Real> three_gaussian_points_ = {0.0, 0.77459667, -0.77459667};
			const StdVec<Real> three_gaussian_weights_ = {8.0 / 9.0, 5.0 / 9.0, 5.0 / 9.0};
			const StdVec<Real> five_gaussian_points_ = {0.0, 0.538469, -0.538469, 0.90618, -0.90618};
			const StdVec<Real> five_gaussian_weights_ = {0.568889, 0.478629, 0.478629, 0.236927, 0.236927};
=======
			Real smoothing_length_, E0_, G0_, nu_, hourglass_control_factor_;
			bool hourglass_control_;
			const Real inv_W0_ = 1.0 / body_->sph_adaptation_->getKernel()->W0(Vecd(0));
			const Real shear_correction_factor_ = 5.0 / 6.0;

			const StdVec<Real> three_gaussian_points_ = { 0.0, 0.7745966692414834, -0.7745966692414834 };
			const StdVec<Real> three_gaussian_weights_ = { 0.8888888888888889, 0.5555555555555556, 0.5555555555555556 };
			const StdVec<Real> five_gaussian_points_
				= { 0.0, 0.5384693101056831, -0.5384693101056831, 0.9061798459386640, -0.9061798459386640 };
			const StdVec<Real> five_gaussian_weights_
				= { 0.5688888888888889, 0.4786286704993665, 0.4786286704993665, 0.2369268850561891, 0.2369268850561891 };
>>>>>>> 60d74cb6
			int number_of_gaussian_points_;
			StdVec<Real> gaussian_point_;
			StdVec<Real> gaussian_weight_;


			virtual void Initialization(size_t index_i, Real dt = 0.0) override;
			virtual void Interaction(size_t index_i, Real dt = 0.0) override;
			virtual void Update(size_t index_i, Real dt = 0.0) override;
		};

		/**
		* @class ShellStressRelaxationSecondHalf
		* @brief computing stress relaxation process by verlet time stepping
		* This is the second step
		*/
		class ShellStressRelaxationSecondHalf : public BaseShellRelaxation
		{
		public:
			explicit ShellStressRelaxationSecondHalf(BaseBodyRelationInner &inner_relation)
				: BaseShellRelaxation(inner_relation){};
			virtual ~ShellStressRelaxationSecondHalf(){};

		protected:
			virtual void Initialization(size_t index_i, Real dt = 0.0) override;
			virtual void Interaction(size_t index_i, Real dt = 0.0) override;
			virtual void Update(size_t index_i, Real dt = 0.0) override;
		};

		/**@class ConstrainShellBodyRegion
		 * @brief Fix the position and angle of a shell body part.
		 * Note that the average values for FSI are prescirbed also.
		 */
		class ConstrainShellBodyRegion : public PartSimpleDynamicsByParticle, public ShellDataSimple
		{
		public:
			ConstrainShellBodyRegion(SolidBody &sph_body, BodyPartByParticle &body_part);
			virtual ~ConstrainShellBodyRegion(){};

		protected:
			StdLargeVec<Vecd> &pos_n_, &pos_0_;
			StdLargeVec<Vecd> &n_;
			StdLargeVec<Vecd> &vel_n_, &dvel_dt_, &vel_ave_, &dvel_dt_ave_;
			StdLargeVec<Vecd> &rotation_, &angular_vel_, &dangular_vel_dt_;
			StdLargeVec<Vecd> &pseudo_n_, &dpseudo_n_dt_;
			virtual Vecd getDisplacement(const Vecd &pos_0, const Vecd &pos_n) { return pos_0; };
			virtual Vecd getVelocity(const Vecd &pos_0, const Vecd &pos_n, const Vecd &vel_n) { return Vecd(0); };
			virtual Vecd GetAcceleration(const Vecd &pos_0, const Vecd &pos_n, const Vecd &dvel_dt) { return Vecd(0); };
			virtual Vecd GetRotationAngle(const Vecd &pos_0, const Vecd &pos_n, const Vecd &rotation_angles_0_) { return rotation_angles_0_; };
			virtual Vecd GetAngularVelocity(const Vecd &pos_0, const Vecd &pos_n, const Vecd &angular_vel_) { return Vecd(0); };
			virtual Vecd GetAngularAcceleration(const Vecd &pos_0, const Vecd &pos_n, const Vecd &dangular_vel_dt_) { return Vecd(0); };
			virtual Vecd GetPseudoNormal(const Vecd &pos_0, const Vecd &pos_n, const Vecd &n_0) { return n_0; };
			virtual Vecd GetPseudoNormalChangeRate(const Vecd &pos_0, const Vecd &pos_n, const Vecd &dpseudo_normal_dt_) { return Vecd(0); };
			virtual void Update(size_t index_i, Real dt = 0.0) override;
		};

		/**
		 * @class FixedFreeRotateShellBoundary
		 * @brief Soft the constraint of a solid body part
		 */
		class FixedFreeRotateShellBoundary : public PartInteractionDynamicsByParticle1Level,
											 public ShellDataInner
		{
		public:
			FixedFreeRotateShellBoundary(BaseBodyRelationInner &inner_relation,
										 BodyPartByParticle &body_part, Vecd constrained_direction = Vecd(0));
			virtual ~FixedFreeRotateShellBoundary(){};

		protected:
			Real W0_;
			Matd constrain_matrix_, recover_matrix_;
			StdLargeVec<Real> &Vol_;
			StdLargeVec<Vecd> &vel_n_, &angular_vel_;
			StdLargeVec<Vecd> vel_n_temp_, angular_vel_temp_;

			virtual void Initialization(size_t index_i, Real dt = 0.0) override;
			virtual void Interaction(size_t index_i, Real dt = 0.0) override;
			virtual void Update(size_t index_i, Real dt = 0.0) override;
		};

		/**
		 * @class ClampConstrainShellBodyRegion
		 * @brief The clamped constrain of a shell body part
		 */
		class ClampConstrainShellBodyRegion : public PartInteractionDynamicsByParticle1Level,
											  public ShellDataInner
		{
		public:
			ClampConstrainShellBodyRegion(BaseBodyRelationInner &inner_relation, BodyPartByParticle &body_part);
			virtual ~ClampConstrainShellBodyRegion(){};

		protected:
			StdLargeVec<Real> &Vol_;
			StdLargeVec<Vecd> &vel_n_, &angular_vel_;
			StdLargeVec<Vecd> vel_n_temp_, angular_vel_temp_;

			virtual void Initialization(size_t index_i, Real dt = 0.0) override;
			virtual void Interaction(size_t index_i, Real dt = 0.0) override;
			virtual void Update(size_t index_i, Real dt = 0.0) override;
		};

		/**@class ConstrainShellBodyRegionInAxisDirection
		 * @brief The boundary conditions are denoted by SS1 according to the references.
	     * The axis_direction must be 0 or 1.
		 * Note that the average values for FSI are prescirbed also.
		 */
		class ConstrainShellBodyRegionInAxisDirection : public PartSimpleDynamicsByParticle, public ShellDataSimple
		{
		public:
			ConstrainShellBodyRegionInAxisDirection(SolidBody &sph_body, BodyPartByParticle &body_part, int axis_direction);
			virtual ~ConstrainShellBodyRegionInAxisDirection(){};

		protected:
			const int axis_; /**< the axis direction for bounding*/
			StdLargeVec<Vecd> &pos_n_, &pos_0_;
			StdLargeVec<Vecd> &vel_n_, &dvel_dt_, &vel_ave_, &dvel_dt_ave_;
			StdLargeVec<Vecd> &rotation_, &angular_vel_, &dangular_vel_dt_;
			virtual void Update(size_t index_i, Real dt = 0.0) override;
		};

		/**
		 * @class DistributingPointForcesToShell
		 * @brief Distribute a series of point forces to its contact shell bodies.
		 */
<<<<<<< HEAD
		class DistributingAPointForceToShell : public PartSimpleDynamicsByParticle, public ShellDataSimple
=======
		class DistributingPointForcesToShell : public ParticleDynamicsSimple, public ShellDataSimple
>>>>>>> 60d74cb6
		{
		protected:
			std::vector<Vecd> point_forces_, reference_positions_, time_dependent_point_forces_;
			Real time_to_full_external_force_;
			Real particle_spacing_ref_, h_spacing_ratio_;
<<<<<<< HEAD
			Real sum_of_weight_;
			StdLargeVec<Vecd> &pos_0_, &dvel_dt_prior_;
			StdLargeVec<Real> &Vol_, &mass_, &shell_thickness_;
			StdLargeVec<Real> weight_;

		public:
			DistributingAPointForceToShell(SolidBody &sph_body, BodyPartByParticle &body_part,
										   Vecd point_force, Vecd reference_position,
										   Real time_to_smallest_h_ratio, Real time_to_full_external_force,
										   Real particle_spacing_ref, Real h_spacing_ratio = 1.3);
			virtual ~DistributingAPointForceToShell(){};
=======
			StdLargeVec<Vecd> &pos_0_, &dvel_dt_prior_;
			StdLargeVec<Real> &Vol_, &mass_, &shell_thickness_;
			std::vector <StdLargeVec<Real>> weight_;
			std::vector<Real> sum_of_weight_;

		public:
			DistributingPointForcesToShell(SolidBody &sph_body, std::vector<Vecd> point_forces,
				std::vector<Vecd> reference_positions, Real time_to_full_external_force,
				Real particle_spacing_ref, Real h_spacing_ratio = 1.6);
			virtual ~DistributingPointForcesToShell() {};
>>>>>>> 60d74cb6

			void getWeight();
			void getForce();
			virtual void Update(size_t index_i, Real dt = 0.0) override;
		};
	}
}
#endif //THIN_STRUCTURE_DYNAMICS_H<|MERGE_RESOLUTION|>--- conflicted
+++ resolved
@@ -142,27 +142,13 @@
 		{
 		public:
 			explicit ShellStressRelaxationFirstHalf(BaseBodyRelationInner &inner_relation,
-<<<<<<< HEAD
-										   int number_of_gaussian_points = 3);
-			virtual ~ShellStressRelaxationFirstHalf(){};
-=======
 				int number_of_gaussian_points = 3, bool hourglass_control = false);
 			virtual ~ShellStressRelaxationFirstHalf() {};
->>>>>>> 60d74cb6
 
 		protected:
 			Real rho0_, inv_rho0_;
 			StdLargeVec<Matd> &stress_PK1_, &global_stress_, &global_moment_;
 			StdLargeVec<Vecd> &global_shear_stress_, &n_;
-<<<<<<< HEAD
-			Real smoothing_length_;
-
-			const Real shear_correction_factor_ = 5.0 / 6.0;
-			const StdVec<Real> three_gaussian_points_ = {0.0, 0.77459667, -0.77459667};
-			const StdVec<Real> three_gaussian_weights_ = {8.0 / 9.0, 5.0 / 9.0, 5.0 / 9.0};
-			const StdVec<Real> five_gaussian_points_ = {0.0, 0.538469, -0.538469, 0.90618, -0.90618};
-			const StdVec<Real> five_gaussian_weights_ = {0.568889, 0.478629, 0.478629, 0.236927, 0.236927};
-=======
 			Real smoothing_length_, E0_, G0_, nu_, hourglass_control_factor_;
 			bool hourglass_control_;
 			const Real inv_W0_ = 1.0 / body_->sph_adaptation_->getKernel()->W0(Vecd(0));
@@ -174,7 +160,6 @@
 				= { 0.0, 0.5384693101056831, -0.5384693101056831, 0.9061798459386640, -0.9061798459386640 };
 			const StdVec<Real> five_gaussian_weights_
 				= { 0.5688888888888889, 0.4786286704993665, 0.4786286704993665, 0.2369268850561891, 0.2369268850561891 };
->>>>>>> 60d74cb6
 			int number_of_gaussian_points_;
 			StdVec<Real> gaussian_point_;
 			StdVec<Real> gaussian_weight_;
@@ -298,29 +283,12 @@
 		 * @class DistributingPointForcesToShell
 		 * @brief Distribute a series of point forces to its contact shell bodies.
 		 */
-<<<<<<< HEAD
-		class DistributingAPointForceToShell : public PartSimpleDynamicsByParticle, public ShellDataSimple
-=======
 		class DistributingPointForcesToShell : public ParticleDynamicsSimple, public ShellDataSimple
->>>>>>> 60d74cb6
 		{
 		protected:
 			std::vector<Vecd> point_forces_, reference_positions_, time_dependent_point_forces_;
 			Real time_to_full_external_force_;
 			Real particle_spacing_ref_, h_spacing_ratio_;
-<<<<<<< HEAD
-			Real sum_of_weight_;
-			StdLargeVec<Vecd> &pos_0_, &dvel_dt_prior_;
-			StdLargeVec<Real> &Vol_, &mass_, &shell_thickness_;
-			StdLargeVec<Real> weight_;
-
-		public:
-			DistributingAPointForceToShell(SolidBody &sph_body, BodyPartByParticle &body_part,
-										   Vecd point_force, Vecd reference_position,
-										   Real time_to_smallest_h_ratio, Real time_to_full_external_force,
-										   Real particle_spacing_ref, Real h_spacing_ratio = 1.3);
-			virtual ~DistributingAPointForceToShell(){};
-=======
 			StdLargeVec<Vecd> &pos_0_, &dvel_dt_prior_;
 			StdLargeVec<Real> &Vol_, &mass_, &shell_thickness_;
 			std::vector <StdLargeVec<Real>> weight_;
@@ -331,7 +299,6 @@
 				std::vector<Vecd> reference_positions, Real time_to_full_external_force,
 				Real particle_spacing_ref, Real h_spacing_ratio = 1.6);
 			virtual ~DistributingPointForcesToShell() {};
->>>>>>> 60d74cb6
 
 			void getWeight();
 			void getForce();
