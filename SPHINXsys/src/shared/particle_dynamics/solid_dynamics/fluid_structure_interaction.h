/* -------------------------------------------------------------------------*
*								SPHinXsys									*
* --------------------------------------------------------------------------*
* SPHinXsys (pronunciation: s'finksis) is an acronym from Smoothed Particle	*
* Hydrodynamics for industrial compleX systems. It provides C++ APIs for	*
* physical accurate simulation and aims to model coupled industrial dynamic *
* systems including fluid, solid, multi-body dynamics and beyond with SPH	*
* (smoothed particle hydrodynamics), a meshless computational method using	*
* particle discretization.													*
*																			*
* SPHinXsys is partially funded by German Research Foundation				*
* (Deutsche Forschungsgemeinschaft) DFG HU1527/6-1, HU1527/10-1				*
* and HU1527/12-1.															*
*                                                                           *
* Portions copyright (c) 2017-2020 Technical University of Munich and		*
* the authors' affiliations.												*
*                                                                           *
* Licensed under the Apache License, Version 2.0 (the "License"); you may   *
* not use this file except in compliance with the License. You may obtain a *
* copy of the License at http://www.apache.org/licenses/LICENSE-2.0.        *
*                                                                           *
* --------------------------------------------------------------------------*/
/**
* @file 	fluid_structure_interaction.h
* @brief 	Here, we define the algorithm classes for fluid structure interaction.   
* @author	Chi ZHang and Xiangyu Hu
*/

#ifndef FLUID_STRUCTURE_INTERACTION_H
#define FLUID_STRUCTURE_INTERACTION_H

#include "all_particle_dynamics.h"
#include "base_material.h"
#include "fluid_dynamics_complex.h"
#include "riemann_solver.h"

namespace SPH
{
	namespace solid_dynamics
	{
		typedef DataDelegateSimple<SolidBody, SolidParticles, Solid> SolidDataSimple;
		typedef DataDelegateContact<SolidBody, SolidParticles, Solid, FluidBody, FluidParticles, Fluid> FSIContactData;
		typedef DataDelegateContact<SolidBody, SolidParticles, Solid, EulerianFluidBody,
			FluidParticles, Fluid> EFSIContactData; //EFSIContactData=Eulerian Fluid contact Data

		/**
		* @class FluidViscousForceOnSolid
		* @brief Computing the viscous force from the fluid
		*/
		class FluidViscousForceOnSolid : public InteractionDynamics, public FSIContactData
		{
		public:
			explicit FluidViscousForceOnSolid(BaseBodyRelationContact &contact_relation);
			virtual ~FluidViscousForceOnSolid(){};

		protected:
			StdLargeVec<Real> &Vol_;
			StdLargeVec<Vecd> &vel_ave_;
			StdVec<StdLargeVec<Real> *> contact_Vol_, contact_rho_n_;
			StdVec<StdLargeVec<Vecd> *> contact_vel_n_;
			StdVec<Real> mu_;
			StdVec<Real> smoothing_length_;
			StdLargeVec<Vecd> viscous_force_from_fluid_;
<<<<<<< HEAD
=======

			virtual void Interaction(size_t index_i, Real dt = 0.0) override;
		};

		/**
		* @class FluidViscousForceOnSolidInEuler
		* @brief Computing the viscous force from the fluid in eulerian framework
		*/
		class FluidViscousForceOnSolidInEuler : public InteractionDynamics, public EFSIContactData
		{
		public:
			explicit FluidViscousForceOnSolidInEuler(BaseBodyRelationContact &contact_relation);
			virtual ~FluidViscousForceOnSolidInEuler(){};

		protected:
			StdLargeVec<Real> &Vol_;
			StdLargeVec<Vecd> &vel_ave_;
			StdVec<StdLargeVec<Real> *> contact_Vol_, contact_rho_n_;
			StdVec<StdLargeVec<Vecd> *> contact_vel_n_;
			StdVec<Real> mu_;
			StdVec<Real> smoothing_length_;
			StdLargeVec<Vecd> viscous_force_from_fluid_;
>>>>>>> 60d74cb6

			virtual void Interaction(size_t index_i, Real dt = 0.0) override;
		};

		/**
		* @class FluidAngularConservativeViscousForceOnSolid
		* @brief Computing the viscous force from the fluid
		*/
		class FluidAngularConservativeViscousForceOnSolid : public FluidViscousForceOnSolid
		{
		public:
			explicit FluidAngularConservativeViscousForceOnSolid(BaseBodyRelationContact &contact_relation)
				: FluidViscousForceOnSolid(contact_relation){};
			virtual ~FluidAngularConservativeViscousForceOnSolid(){};

		protected:
			virtual void Interaction(size_t index_i, Real dt = 0.0) override;
		};

		/**
		* @class BaseFluidPressureForce
		* @brief Template class fro computing the pressure force from the fluid with different Riemann solvers.
		* The pressrue force is added on the viscous force of the latter is computed.
		* This class is for FSI applications to achieve smaller solid dynamics
		* time step size compared to the fluid dynamics
		*/
		template <class RiemannSolverType>
		class BaseFluidPressureForceOnSolid : public InteractionDynamics, public FSIContactData
		{
		public:
			explicit BaseFluidPressureForceOnSolid(BaseBodyRelationContact &contact_relation)
				: InteractionDynamics(*contact_relation.sph_body_),
				  FSIContactData(contact_relation),
				  Vol_(particles_->Vol_), vel_ave_(particles_->vel_ave_),
				  force_from_fluid_(particles_->force_from_fluid_),
				  dvel_dt_ave_(particles_->dvel_dt_ave_), n_(particles_->n_)
			{
				for (size_t k = 0; k != contact_particles_.size(); ++k)
				{
					contact_Vol_.push_back(&(contact_particles_[k]->Vol_));
					contact_rho_n_.push_back(&(contact_particles_[k]->rho_n_));
					contact_vel_n_.push_back(&(contact_particles_[k]->vel_n_));
					contact_p_.push_back(&(contact_particles_[k]->p_));
					contact_dvel_dt_prior_.push_back(&(contact_particles_[k]->dvel_dt_prior_));
					riemann_solvers_.push_back(RiemannSolverType(*contact_material_[k], *contact_material_[k]));
				}
			};
			virtual ~BaseFluidPressureForceOnSolid(){};

		protected:
			StdLargeVec<Real> &Vol_;
			StdLargeVec<Vecd> &vel_ave_, &force_from_fluid_, &dvel_dt_ave_, &n_;
			StdVec<StdLargeVec<Real> *> contact_Vol_, contact_rho_n_, contact_p_;
			StdVec<StdLargeVec<Vecd> *> contact_vel_n_, contact_dvel_dt_prior_;
			StdVec<RiemannSolverType> riemann_solvers_;

			virtual void Interaction(size_t index_i, Real dt = 0.0) override
			{
				const Vecd &dvel_dt_ave_i = dvel_dt_ave_[index_i];
				Real Vol_i = Vol_[index_i];
				const Vecd &vel_ave_i = vel_ave_[index_i];
				const Vecd &n_i = n_[index_i];

				Vecd force(0);
				for (size_t k = 0; k < contact_configuration_.size(); ++k)
				{
					StdLargeVec<Real> &Vol_k = *(contact_Vol_[k]);
					StdLargeVec<Real> &rho_n_k = *(contact_rho_n_[k]);
					StdLargeVec<Real> &p_k = *(contact_p_[k]);
					StdLargeVec<Vecd> &vel_n_k = *(contact_vel_n_[k]);
					StdLargeVec<Vecd> &dvel_dt_prior_k = *(contact_dvel_dt_prior_[k]);
					Fluid *fluid_k = contact_material_[k];
					RiemannSolverType &riemann_solver_k = riemann_solvers_[k];
					Neighborhood &contact_neighborhood = (*contact_configuration_[k])[index_i];
					for (size_t n = 0; n != contact_neighborhood.current_size_; ++n)
					{
						size_t index_j = contact_neighborhood.j_[n];
						Vecd e_ij = contact_neighborhood.e_ij_[n];
						Real r_ij = contact_neighborhood.r_ij_[n];
						Real face_wall_external_acceleration = dot((dvel_dt_prior_k[index_j] - dvel_dt_ave_i), e_ij);
						Real p_in_wall = p_k[index_j] + rho_n_k[index_j] * r_ij * SMAX(0.0, face_wall_external_acceleration);
						Real rho_in_wall = fluid_k->DensityFromPressure(p_in_wall);
						Vecd vel_in_wall = 2.0 * vel_ave_i - vel_n_k[index_j];

						FluidState state_l(rho_n_k[index_j], vel_n_k[index_j], p_k[index_j]);
						FluidState state_r(rho_in_wall, vel_in_wall, p_in_wall);
						Real p_star = riemann_solver_k.getPStar(state_l, state_r, n_i);
						force -= 2.0 * p_star * e_ij * Vol_i * Vol_k[index_j] * contact_neighborhood.dW_ij_[n];
					}
				}
				force_from_fluid_[index_i] = force;
			};
		};
		using FluidPressureForceOnSolid = BaseFluidPressureForceOnSolid<NoRiemannSolver>;
		using FluidPressureForceOnSolidRiemann = BaseFluidPressureForceOnSolid<AcousticRiemannSolver>;

		/**
<<<<<<< HEAD
=======
		* @class BaseFluidPressureForceOnSolidInEuler
		* @brief Template class fro computing the pressure force from the fluid with different Riemann solvers.
		* The pressrue force is added on the viscous force of the latter is computed.
		* This class is for FSI applications to achieve smaller solid dynamics
		* time step size compared to the fluid dynamics
		*/
		template <class RiemannSolverType>
		class BaseFluidPressureForceOnSolidInEuler : public InteractionDynamics, public EFSIContactData
		{
		public:
			explicit BaseFluidPressureForceOnSolidInEuler(BaseBodyRelationContact &contact_relation)
				: InteractionDynamics(*contact_relation.sph_body_),
				EFSIContactData(contact_relation),
				Vol_(particles_->Vol_), vel_ave_(particles_->vel_ave_),
				force_from_fluid_(particles_->force_from_fluid_), n_(particles_->n_)
			{
				for (size_t k = 0; k != contact_particles_.size(); ++k)
				{
					contact_Vol_.push_back(&(contact_particles_[k]->Vol_));
					contact_rho_n_.push_back(&(contact_particles_[k]->rho_n_));
					contact_vel_n_.push_back(&(contact_particles_[k]->vel_n_));
					contact_p_.push_back(&(contact_particles_[k]->p_));
					riemann_solvers_.push_back(RiemannSolverType(*contact_material_[k], *contact_material_[k]));
				}
			};
			virtual ~BaseFluidPressureForceOnSolidInEuler() {};

		protected:
			StdLargeVec<Real> &Vol_;
			StdLargeVec<Vecd> &vel_ave_, &force_from_fluid_, &n_;
			StdVec<StdLargeVec<Real> *> contact_Vol_, contact_rho_n_, contact_p_;
			StdVec<StdLargeVec<Vecd> *> contact_vel_n_;
			StdVec<RiemannSolverType> riemann_solvers_;

			virtual void Interaction(size_t index_i, Real dt = 0.0) override
			{
				Real Vol_i = Vol_[index_i];
				const Vecd &vel_ave_i = vel_ave_[index_i];
				const Vecd &n_i = n_[index_i];

				Vecd force(0);
				for (size_t k = 0; k < contact_configuration_.size(); ++k)
				{
					StdLargeVec<Real> &Vol_k = *(contact_Vol_[k]);
					StdLargeVec<Real> &rho_n_k = *(contact_rho_n_[k]);
					StdLargeVec<Real> &p_k = *(contact_p_[k]);
					StdLargeVec<Vecd> &vel_n_k = *(contact_vel_n_[k]);
					Fluid *fluid_k = contact_material_[k];
					RiemannSolverType &riemann_solver_k = riemann_solvers_[k];
					Neighborhood &contact_neighborhood = (*contact_configuration_[k])[index_i];
					for (size_t n = 0; n != contact_neighborhood.current_size_; ++n)
					{
						size_t index_j = contact_neighborhood.j_[n];
						Vecd e_ij = contact_neighborhood.e_ij_[n];
						Real r_ij = contact_neighborhood.r_ij_[n];
						Real p_in_wall = p_k[index_j];
						Real rho_in_wall = fluid_k->DensityFromPressure(p_in_wall);
						Vecd vel_in_wall = - vel_n_k[index_j];

						FluidState state_l(rho_n_k[index_j], vel_n_k[index_j], p_k[index_j]);
						FluidState state_r(rho_in_wall, vel_in_wall, p_in_wall);
						FluidState interface_state = riemann_solver_k.getInterfaceState(state_l, state_r, n_i);
						Real p_star = interface_state.p_;
						force -= 2.0 * p_star * e_ij * Vol_i * Vol_k[index_j] * contact_neighborhood.dW_ij_[n];
					}
				}
				force_from_fluid_[index_i] = force;
			};
		};
		using FluidPressureForceOnSolidInEuler = BaseFluidPressureForceOnSolidInEuler<NoRiemannSolver>;
		using FluidPressureForceOnSolidAcousticRiemannInEuler = BaseFluidPressureForceOnSolidInEuler<AcousticRiemannSolver>;
		using FluidPressureForceOnSolidHLLCRiemannInEuler = BaseFluidPressureForceOnSolidInEuler<HLLCRiemannSolverInWeaklyCompressibleFluid>;
		using FluidPressureForceOnSolidHLLCWithLimiterRiemannInEuler = BaseFluidPressureForceOnSolidInEuler<HLLCRiemannSolverWithLimiterInWeaklyCompressibleFluid>;

		/**
>>>>>>> 60d74cb6
		* @class BaseFluidForceOnSolidUpdate
		* @brief template class for computing force from fluid with updated viscous force
		*/
		template <class PressureForceType, class ViscousForceType>
		class BaseFluidForceOnSolidUpdate : public PressureForceType
		{
		public:
			explicit BaseFluidForceOnSolidUpdate(BaseBodyRelationContact &contact_relation)
				: PressureForceType(contact_relation), viscous_force_(contact_relation),
<<<<<<< HEAD
				  viscous_force_from_fluid_(*this->particles_->template getVariableByName<indexVector, Vecd>("ViscousForceFromFluid")){};
=======
				  viscous_force_from_fluid_(*this->particles_->template getVariableByName<Vecd>("ViscousForceFromFluid")){};
>>>>>>> 60d74cb6
			virtual ~BaseFluidForceOnSolidUpdate(){};

			ViscousForceType viscous_force_;

		protected:
			StdLargeVec<Vecd> &viscous_force_from_fluid_;

			virtual void Interaction(size_t index_i, Real dt = 0.0) override
			{
				PressureForceType::Interaction(index_i, dt);
				this->force_from_fluid_[index_i] += viscous_force_from_fluid_[index_i];
			};
		};
		using FluidForceOnSolidUpdate =
			BaseFluidForceOnSolidUpdate<FluidPressureForceOnSolid, FluidViscousForceOnSolid>;
		using FluidForceOnSolidUpdateRiemann =
			BaseFluidForceOnSolidUpdate<FluidPressureForceOnSolidRiemann, FluidViscousForceOnSolid>;
<<<<<<< HEAD
=======
		using FluidForceOnSolidUpdateInEuler =
			BaseFluidForceOnSolidUpdate<FluidPressureForceOnSolidHLLCRiemannInEuler, FluidViscousForceOnSolidInEuler>;
		using FluidForceOnSolidUpdateRiemannWithLimiterInEuler =
			BaseFluidForceOnSolidUpdate<FluidPressureForceOnSolidHLLCWithLimiterRiemannInEuler, FluidViscousForceOnSolidInEuler>;

>>>>>>> 60d74cb6

		/**
		* @class TotalViscousForceOnSolid
		* @brief Computing the total viscous force from fluid
		*/
		class TotalViscousForceOnSolid : public ParticleDynamicsReduce<Vecd, ReduceSum<Vecd>>, public SolidDataSimple
		{
		public:
			explicit TotalViscousForceOnSolid(SolidBody &solid_body);
			virtual ~TotalViscousForceOnSolid(){};

		protected:
			StdLargeVec<Vecd> &viscous_force_from_fluid_;
			Vecd ReduceFunction(size_t index_i, Real dt = 0.0) override;
		};

		/**
		 * @class TotalForceOnSolid
		 * @brief Computing total force from fluid.
		 */
		class TotalForceOnSolid : public ParticleDynamicsReduce<Vecd, ReduceSum<Vecd>>, public SolidDataSimple
		{
		public:
			explicit TotalForceOnSolid(SolidBody &solid_body);
			virtual ~TotalForceOnSolid(){};

		protected:
			StdLargeVec<Vecd> &force_from_fluid_;
			Vecd ReduceFunction(size_t index_i, Real dt = 0.0) override;
		};

		/**
		* @class InitializeDisplacement
		* @brief initialize the displacement for computing average velocity.
		* This class is for FSI applications to achieve smaller solid dynamics
		* time step size compared to the fluid dynamics
		*/
		class InitializeDisplacement : public ParticleDynamicsSimple, public SolidDataSimple
		{
		public:
			explicit InitializeDisplacement(SolidBody &solid_body, StdLargeVec<Vecd> &pos_temp);
			virtual ~InitializeDisplacement(){};

		protected:
			StdLargeVec<Vecd> &pos_temp_, &pos_n_, &vel_ave_, &dvel_dt_ave_;
			virtual void Update(size_t index_i, Real dt = 0.0) override;
		};

		/**
		* @class UpdateAverageVelocityAndAcceleration
		* @brief Computing average velocity.
		* This class is for FSI applications to achieve smaller solid dynamics
		* time step size compared to the fluid dynamics
		*/
		class UpdateAverageVelocityAndAcceleration : public InitializeDisplacement
		{
		public:
			explicit UpdateAverageVelocityAndAcceleration(SolidBody &solid_body, StdLargeVec<Vecd> &pos_temp)
				: InitializeDisplacement(solid_body, pos_temp){};
			virtual ~UpdateAverageVelocityAndAcceleration(){};

		protected:
			virtual void Update(size_t index_i, Real dt = 0.0) override;
		};

		/**
		* @class AverageVelocityAndAcceleration
		* @brief Impose force matching between fluid and solid dynamics.
		* Note that the fluid time step should be larger than that of solid time step.
		* Otherwise numerical instability may occur. 
		*/
		class AverageVelocityAndAcceleration
		{
		protected:
			StdLargeVec<Vecd> pos_temp_;

		public:
			InitializeDisplacement initialize_displacement_;
			UpdateAverageVelocityAndAcceleration update_averages_;

			explicit AverageVelocityAndAcceleration(SolidBody &solid_body);
			~AverageVelocityAndAcceleration(){};
		};
	}
}
#endif //FLUID_STRUCTURE_INTERACTION_H<|MERGE_RESOLUTION|>--- conflicted
+++ resolved
@@ -61,8 +61,6 @@
 			StdVec<Real> mu_;
 			StdVec<Real> smoothing_length_;
 			StdLargeVec<Vecd> viscous_force_from_fluid_;
-<<<<<<< HEAD
-=======
 
 			virtual void Interaction(size_t index_i, Real dt = 0.0) override;
 		};
@@ -85,7 +83,6 @@
 			StdVec<Real> mu_;
 			StdVec<Real> smoothing_length_;
 			StdLargeVec<Vecd> viscous_force_from_fluid_;
->>>>>>> 60d74cb6
 
 			virtual void Interaction(size_t index_i, Real dt = 0.0) override;
 		};
@@ -183,8 +180,6 @@
 		using FluidPressureForceOnSolidRiemann = BaseFluidPressureForceOnSolid<AcousticRiemannSolver>;
 
 		/**
-<<<<<<< HEAD
-=======
 		* @class BaseFluidPressureForceOnSolidInEuler
 		* @brief Template class fro computing the pressure force from the fluid with different Riemann solvers.
 		* The pressrue force is added on the viscous force of the latter is computed.
@@ -260,7 +255,6 @@
 		using FluidPressureForceOnSolidHLLCWithLimiterRiemannInEuler = BaseFluidPressureForceOnSolidInEuler<HLLCRiemannSolverWithLimiterInWeaklyCompressibleFluid>;
 
 		/**
->>>>>>> 60d74cb6
 		* @class BaseFluidForceOnSolidUpdate
 		* @brief template class for computing force from fluid with updated viscous force
 		*/
@@ -270,11 +264,7 @@
 		public:
 			explicit BaseFluidForceOnSolidUpdate(BaseBodyRelationContact &contact_relation)
 				: PressureForceType(contact_relation), viscous_force_(contact_relation),
-<<<<<<< HEAD
-				  viscous_force_from_fluid_(*this->particles_->template getVariableByName<indexVector, Vecd>("ViscousForceFromFluid")){};
-=======
 				  viscous_force_from_fluid_(*this->particles_->template getVariableByName<Vecd>("ViscousForceFromFluid")){};
->>>>>>> 60d74cb6
 			virtual ~BaseFluidForceOnSolidUpdate(){};
 
 			ViscousForceType viscous_force_;
@@ -292,14 +282,11 @@
 			BaseFluidForceOnSolidUpdate<FluidPressureForceOnSolid, FluidViscousForceOnSolid>;
 		using FluidForceOnSolidUpdateRiemann =
 			BaseFluidForceOnSolidUpdate<FluidPressureForceOnSolidRiemann, FluidViscousForceOnSolid>;
-<<<<<<< HEAD
-=======
 		using FluidForceOnSolidUpdateInEuler =
 			BaseFluidForceOnSolidUpdate<FluidPressureForceOnSolidHLLCRiemannInEuler, FluidViscousForceOnSolidInEuler>;
 		using FluidForceOnSolidUpdateRiemannWithLimiterInEuler =
 			BaseFluidForceOnSolidUpdate<FluidPressureForceOnSolidHLLCWithLimiterRiemannInEuler, FluidViscousForceOnSolidInEuler>;
 
->>>>>>> 60d74cb6
 
 		/**
 		* @class TotalViscousForceOnSolid
