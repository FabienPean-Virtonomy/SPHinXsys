/**
 * @file 	thin_structure_dynamics.cpp
 * @author	Dong Wu and Xiangyu Hu
 */

#include "thin_structure_dynamics.h"
#include "thin_structure_math.h"

using namespace SimTK;

namespace SPH
{
	namespace thin_structure_dynamics
	{
		//=================================================================================================//
		ShellDynamicsInitialCondition::
			ShellDynamicsInitialCondition(SolidBody &solid_body)
			: ParticleDynamicsSimple(solid_body),
			  ShellDataSimple(solid_body),
			  n_0_(particles_->n_0_), n_(particles_->n_), pseudo_n_(particles_->pseudo_n_),
			  pos_0_(particles_->pos_0_),
			  transformation_matrix_(particles_->transformation_matrix_) {}
		//=================================================================================================//
		ShellAcousticTimeStepSize::ShellAcousticTimeStepSize(SolidBody &solid_body)
			: ParticleDynamicsReduce<Real, ReduceMin>(solid_body),
			  ShellDataSimple(solid_body),
			  vel_n_(particles_->vel_n_), dvel_dt_(particles_->dvel_dt_),
			  angular_vel_(particles_->angular_vel_), dangular_vel_dt_(particles_->dangular_vel_dt_),
			  shell_thickness_(particles_->shell_thickness_),
			  smoothing_length_(sph_adaptation_->ReferenceSmoothingLength()),
			  rho0_(material_->ReferenceDensity()),
			  E0_(material_->YoungsModulus()),
			  nu_(material_->PoissonRatio())

		{
			initial_reference_ = DBL_MAX;
		}
		//=================================================================================================//
		Real ShellAcousticTimeStepSize::ReduceFunction(size_t index_i, Real dt)
		{
			// Since the particle does not change its configuration in pressure relaxation step,
			// I chose a time-step size according to Eulerian method.
			Real sound_speed = material_->ReferenceSoundSpeed();
			Real time_setp_0 = 0.6 * SMIN(sqrt(smoothing_length_ / (dvel_dt_[index_i].norm() + TinyReal)),
										  smoothing_length_ / (sound_speed + vel_n_[index_i].norm()));
			Real time_setp_1 = 0.6 * SMIN(sqrt(1.0 / (dangular_vel_dt_[index_i].norm() + TinyReal)),
										  1.0 / (angular_vel_[index_i].norm() + TinyReal));
			Real time_setp_2 = smoothing_length_ * sqrt(rho0_ * (1.0 - nu_ * nu_) / E0_ /
														(2.0 + (Pi * Pi / 12.0) * (1.0 - nu_) *
																   (1.0 + 1.5 * powerN(smoothing_length_ / shell_thickness_[index_i], 2))));
			return SMIN(time_setp_0, time_setp_1, time_setp_2);
		}
		//=================================================================================================//
		ShellCorrectConfiguration::
			ShellCorrectConfiguration(BaseBodyRelationInner &inner_relation)
			: InteractionDynamics(*inner_relation.sph_body_),
			  ShellDataInner(inner_relation),
			  Vol_(particles_->Vol_), B_(particles_->B_),
			  n_0_(particles_->n_0_), transformation_matrix_(particles_->transformation_matrix_) {}
		//=================================================================================================//
		void ShellCorrectConfiguration::Interaction(size_t index_i, Real dt)
		{
			/** A small number is added to diagonal to avoid dividing by zero. */
			Matd global_configuration(Eps);
			const Neighborhood &inner_neighborhood = inner_configuration_[index_i];
			for (size_t n = 0; n != inner_neighborhood.current_size_; ++n)
			{
				size_t index_j = inner_neighborhood.j_[n];

				Vecd gradw_ij = inner_neighborhood.dW_ij_[n] * inner_neighborhood.e_ij_[n];
				Vecd r_ji = -inner_neighborhood.r_ij_[n] * inner_neighborhood.e_ij_[n];
				global_configuration += Vol_[index_j] * SimTK::outer(r_ji, gradw_ij);
			}
			Matd local_configuration =
				transformation_matrix_[index_i] * global_configuration * (~transformation_matrix_[index_i]);
			/** correction matrix is obtained from local configuration. */
			B_[index_i] = SimTK::inverse(local_configuration) * reduced_unit_matrix;
		}
		//=================================================================================================//
		ShellDeformationGradientTensor::
			ShellDeformationGradientTensor(BaseBodyRelationInner &inner_relation)
			: InteractionDynamics(*inner_relation.sph_body_),
			  ShellDataInner(inner_relation),
			  Vol_(particles_->Vol_), pos_n_(particles_->pos_n_),
			  pseudo_n_(particles_->pseudo_n_), n_0_(particles_->n_0_),
			  B_(particles_->B_), F_(particles_->F_), F_bending_(particles_->F_bending_),
			  transformation_matrix_(particles_->transformation_matrix_) {}
		//=================================================================================================//
		void ShellDeformationGradientTensor::Interaction(size_t index_i, Real dt)
		{
			const Vecd &pseudo_n_i = pseudo_n_[index_i];
			const Vecd &pos_n_i = pos_n_[index_i];
			const Matd &transformation_matrix_i = transformation_matrix_[index_i];

			Matd deformation_part_one(0.0);
			Matd deformation_part_two(0.0);
			const Neighborhood &inner_neighborhood = inner_configuration_[index_i];
			for (size_t n = 0; n != inner_neighborhood.current_size_; ++n)
			{
				size_t index_j = inner_neighborhood.j_[n];
				Vecd gradw_ij = inner_neighborhood.dW_ij_[n] * inner_neighborhood.e_ij_[n];
				deformation_part_one -= Vol_[index_j] * SimTK::outer((pos_n_i - pos_n_[index_j]), gradw_ij);
				deformation_part_two -= Vol_[index_j] * SimTK::outer(
															((pseudo_n_i - n_0_[index_i]) - (pseudo_n_[index_j] - n_0_[index_j])), gradw_ij);
			}
			F_[index_i] = transformation_matrix_i * deformation_part_one * (~transformation_matrix_i) * B_[index_i];
			F_[index_i].col(Dimensions - 1) = transformation_matrix_i * pseudo_n_[index_i];
			F_bending_[index_i] = transformation_matrix_i * deformation_part_two * (~transformation_matrix_i) * B_[index_i];
		}
		//=================================================================================================//
		BaseShellRelaxation::BaseShellRelaxation(BaseBodyRelationInner &inner_relation)
			: ParticleDynamics1Level(*inner_relation.sph_body_),
			  ShellDataInner(inner_relation), Vol_(particles_->Vol_),
			  rho_n_(particles_->rho_n_), mass_(particles_->mass_),
			  shell_thickness_(particles_->shell_thickness_),
			  pos_n_(particles_->pos_n_), vel_n_(particles_->vel_n_),
			  dvel_dt_(particles_->dvel_dt_),
			  dvel_dt_prior_(particles_->dvel_dt_prior_),
			  force_from_fluid_(particles_->force_from_fluid_),
			  n_0_(particles_->n_0_), pseudo_n_(particles_->pseudo_n_),
			  dpseudo_n_dt_(particles_->dpseudo_n_dt_), dpseudo_n_d2t_(particles_->dpseudo_n_d2t_),
			  rotation_(particles_->rotation_), angular_vel_(particles_->angular_vel_),
			  dangular_vel_dt_(particles_->dangular_vel_dt_),
			  B_(particles_->B_), F_(particles_->F_), dF_dt_(particles_->dF_dt_),
			  F_bending_(particles_->F_bending_), dF_bending_dt_(particles_->dF_bending_dt_),
			  transformation_matrix_(particles_->transformation_matrix_) {}
		//=================================================================================================//
		ShellStressRelaxationFirstHalf::
			ShellStressRelaxationFirstHalf(BaseBodyRelationInner &inner_relation,
<<<<<<< HEAD
										   int number_of_gaussian_points)
			: BaseShellRelaxation(inner_relation),
			  stress_PK1_(particles_->stress_PK1_),
			  global_stress_(particles_->global_stress_),
			  global_moment_(particles_->global_moment_),
			  global_shear_stress_(particles_->global_shear_stress_),
			  n_(particles_->n_),
			  number_of_gaussian_points_(number_of_gaussian_points),
			  rho0_(material_->ReferenceDensity()),
			  inv_rho0_(1.0 / rho0_),
			  smoothing_length_(sph_adaptation_->ReferenceSmoothingLength())
=======
				int number_of_gaussian_points, bool hourglass_control)
			: BaseShellRelaxation(inner_relation),
			stress_PK1_(particles_->stress_PK1_),
			global_stress_(particles_->global_stress_),
			global_moment_(particles_->global_moment_),
			global_shear_stress_(particles_->global_shear_stress_),
			n_(particles_->n_),
			number_of_gaussian_points_(number_of_gaussian_points),
			hourglass_control_(hourglass_control),
			rho0_(material_->ReferenceDensity()),
			inv_rho0_(1.0 / rho0_),
			smoothing_length_(sph_adaptation_->ReferenceSmoothingLength()),
			E0_(material_->YoungsModulus()),
			G0_(material_->ShearModulus()),
			nu_(material_->PoissonRatio())
>>>>>>> 60d74cb6
		{
			/** Note that, only three-point and five-point Gaussian quadrature rules are defined. */
			switch (number_of_gaussian_points)
			{
			case 5:
				gaussian_point_ = five_gaussian_points_;
				gaussian_weight_ = five_gaussian_weights_;
				break;
			default:
				gaussian_point_ = three_gaussian_points_;
				gaussian_weight_ = three_gaussian_weights_;
			}
			/** Define the factor of hourglass control algorithm according to the dimension. */
			if (Dimensions == 2)
			{
				hourglass_control_factor_ = 0.05;
			}
			else
			{
				hourglass_control_factor_ = 1.0e-4;
			}
		}
		//=================================================================================================//
		void ShellStressRelaxationFirstHalf::Initialization(size_t index_i, Real dt)
		{
			// Note that F_[index_i], F_bending_[index_i], dF_dt_[index_i], dF_bending_dt_[index_i]
			// and rotation_[index_i], angular_vel_[index_i], dangular_vel_dt_[index_i], B_[index_i]
			// are defined in local coordinates, while others in global coordinates.
			pos_n_[index_i] += vel_n_[index_i] * dt * 0.5;
			rotation_[index_i] += angular_vel_[index_i] * dt * 0.5;
			pseudo_n_[index_i] += dpseudo_n_dt_[index_i] * dt * 0.5;

			F_[index_i] += dF_dt_[index_i] * dt * 0.5;
			F_bending_[index_i] += dF_bending_dt_[index_i] * dt * 0.5;
			rho_n_[index_i] = rho0_ / det(F_[index_i]);

			/** Calculate the current normal direction of mid-surface. */
			n_[index_i] = (~transformation_matrix_[index_i]) * getNormalFromDeformationGradientTensor(F_[index_i]);
			/** Get transformation matrix from global coordinates to current local coordinates. */
			Matd current_transformation_matrix = getTransformationMatrix(n_[index_i]);

			/** Initialize the local stress to 0. */
			Matd resultant_stress(0);
			Matd resultant_moment(0);
			Vecd resultant_shear_stress(0);
			for (int i = 0; i != number_of_gaussian_points_; ++i)
			{
				Matd F_gaussian_point = F_[index_i] + gaussian_point_[i] * F_bending_[index_i] * shell_thickness_[index_i] * 0.5;
				Matd dF_gaussian_point_dt = dF_dt_[index_i] + gaussian_point_[i] * dF_bending_dt_[index_i] * shell_thickness_[index_i] * 0.5;
<<<<<<< HEAD
				Matd stress_PK2_gaussian_point = material_->ConstitutiveRelation(F_gaussian_point, index_i) +
												 material_->NumericalDampingRightCauchy(F_gaussian_point, dF_gaussian_point_dt, smoothing_length_, index_i);

				/** Get the mid-surface stress to output the von-Mises equivalent stress. */
				if (i == 0)
					stress_PK1_[index_i] = F_gaussian_point * stress_PK2_gaussian_point;

				/** Get Cauchy stress. */
				Matd cauchy_stress = current_transformation_matrix * (~transformation_matrix_[index_i]) *
									 F_gaussian_point * stress_PK2_gaussian_point *
									 (~F_gaussian_point) * transformation_matrix_[index_i] * (~current_transformation_matrix) / det(F_gaussian_point);
=======
				Matd inverse_F_gaussion_point = SimTK::inverse(F_gaussian_point);
				Matd current_local_almansi_strain = current_transformation_matrix * (~transformation_matrix_[index_i])
											* 0.5 * (Matd(1.0) - ~inverse_F_gaussion_point * inverse_F_gaussion_point)
											* transformation_matrix_[index_i] * (~current_transformation_matrix);
				/** correct Almansi strain tensor according to plane stress problem. */
				current_local_almansi_strain = getCorrectedAlmansiStrain(current_local_almansi_strain, nu_);
				Matd cauchy_stress = material_->EulerianConstitutiveRelation(current_local_almansi_strain, F_gaussian_point, index_i)
					+ current_transformation_matrix * (~transformation_matrix_[index_i]) * F_gaussian_point
					* material_->NumericalDampingRightCauchy(F_gaussian_point, dF_gaussian_point_dt, smoothing_length_, index_i)
					* (~F_gaussian_point) * transformation_matrix_[index_i] * (~current_transformation_matrix) / det(F_gaussian_point);
>>>>>>> 60d74cb6

				/** Impose modeling assumptions. */
				cauchy_stress.col(Dimensions - 1) *= shear_correction_factor_;
				cauchy_stress.row(Dimensions - 1) *= shear_correction_factor_;
				cauchy_stress[Dimensions - 1][Dimensions - 1] = 0.0;

<<<<<<< HEAD
				stress_PK2_gaussian_point = det(F_gaussian_point) * SimTK::inverse(F_gaussian_point) * transformation_matrix_[index_i] *
											(~current_transformation_matrix) * cauchy_stress * current_transformation_matrix *
											(~transformation_matrix_[index_i]) * (~SimTK::inverse(F_gaussian_point));
=======
				Matd stress_PK2_gaussian_point = det(F_gaussian_point) * SimTK::inverse(F_gaussian_point)
					* transformation_matrix_[index_i] * (~current_transformation_matrix) * cauchy_stress
					* current_transformation_matrix * (~transformation_matrix_[index_i])
					* (~SimTK::inverse(F_gaussian_point));

				/** Get the mid-surface stress to output the von-Mises equivalent stress. */
				if (i == 0) stress_PK1_[index_i] = F_gaussian_point * stress_PK2_gaussian_point;

>>>>>>> 60d74cb6
				Vecd shear_stress_PK2_gaussian_point = -stress_PK2_gaussian_point.col(Dimensions - 1);
				Matd moment_PK2_gaussian_point = stress_PK2_gaussian_point * gaussian_point_[i] * shell_thickness_[index_i] * 0.5;

				resultant_stress +=
					0.5 * shell_thickness_[index_i] * gaussian_weight_[i] * F_gaussian_point * stress_PK2_gaussian_point;
				resultant_moment +=
					0.5 * shell_thickness_[index_i] * gaussian_weight_[i] * F_gaussian_point * moment_PK2_gaussian_point;
				resultant_shear_stress +=
					0.5 * shell_thickness_[index_i] * gaussian_weight_[i] * F_gaussian_point * shear_stress_PK2_gaussian_point;
			}
			/** Only one (for 2D) or two (for 3D) angular momentum equations left. */
			resultant_moment.col(Dimensions - 1) = Vecd(0);
			resultant_moment.row(Dimensions - 1) = ~Vecd(0);
			resultant_shear_stress[Dimensions - 1] = 0.0;

			/** stress and moment in global coordinates for pair interaction */
			global_stress_[index_i] =
				(~transformation_matrix_[index_i]) * resultant_stress * transformation_matrix_[index_i];
			global_moment_[index_i] =
				(~transformation_matrix_[index_i]) * resultant_moment * transformation_matrix_[index_i];
			global_shear_stress_[index_i] = (~transformation_matrix_[index_i]) * resultant_shear_stress;
		}
		//=================================================================================================//
		void ShellStressRelaxationFirstHalf::Interaction(size_t index_i, Real dt)
		{
			const Vecd &global_shear_stress_i = global_shear_stress_[index_i];
			const Matd &global_stress_i = global_stress_[index_i];
			const Matd &global_moment_i = global_moment_[index_i];

			Vecd acceleration(0.0);
			Vecd pseudo_normal_acceleration = global_shear_stress_i;
			const Neighborhood &inner_neighborhood = inner_configuration_[index_i];
			for (size_t n = 0; n != inner_neighborhood.current_size_; ++n)
			{
				size_t index_j = inner_neighborhood.j_[n];
<<<<<<< HEAD
				acceleration += (global_stress_i + global_stress_[index_j]) * inner_neighborhood.dW_ij_[n] * inner_neighborhood.e_ij_[n] * Vol_[index_j];
				pseudo_normal_acceleration += (global_moment_i + global_moment_[index_j]) * inner_neighborhood.dW_ij_[n] * inner_neighborhood.e_ij_[n] * Vol_[index_j];
			}
			/** including external force (body force) and force from fluid */
			dvel_dt_[index_i] = acceleration * inv_rho0_ / shell_thickness_[index_i] + dvel_dt_prior_[index_i] + force_from_fluid_[index_i] / mass_[index_i];
			dpseudo_n_d2t_[index_i] = pseudo_normal_acceleration * inv_rho0_ * 12.0 / powerN(shell_thickness_[index_i], 3);

			/** the relation between pseudo-normal and rotations */
			Vecd local_dpseudo_n_d2t = transformation_matrix_[index_i] * dpseudo_n_d2t_[index_i];
			dangular_vel_dt_[index_i] = getRotationFromPseudoNormalForSmallDeformation(local_dpseudo_n_d2t, rotation_[index_i], angular_vel_[index_i], dt);
=======

				/** Whether or not to use hourglass control algorithm. */
				if (hourglass_control_)
				{
					Vecd e_ij = inner_neighborhood.e_ij_[n];
					Real r_ij = inner_neighborhood.r_ij_[n];
					Real dim_inv_r_ij = Dimensions / r_ij;
					Real weight = inner_neighborhood.W_ij_[n] * inv_W0_;
					Vecd pos_jump = getLinearVariableJump(e_ij, r_ij, pos_n_[index_i], F_[index_i], pos_n_[index_j], F_[index_j]);
					acceleration += hourglass_control_factor_ * weight * E0_ * pos_jump * dim_inv_r_ij
									* inner_neighborhood.dW_ij_[n] * Vol_[index_j] * shell_thickness_[index_i];

					Vecd pseudo_n_jump = getLinearVariableJump(e_ij, r_ij, pseudo_n_[index_i] - n_0_[index_i],
											F_bending_[index_i], pseudo_n_[index_j] - n_0_[index_j], F_bending_[index_j]);
					Vecd rotation_jump = getRotationJump(pseudo_n_jump, transformation_matrix_[index_i]);
					pseudo_normal_acceleration += hourglass_control_factor_ / 3.0 * weight * Dimensions * r_ij * G0_
								* rotation_jump * inner_neighborhood.dW_ij_[n] * Vol_[index_j] * shell_thickness_[index_i];
				}

				acceleration += (global_stress_i + global_stress_[index_j])
							    * inner_neighborhood.dW_ij_[n] * inner_neighborhood.e_ij_[n] * Vol_[index_j];
				pseudo_normal_acceleration += (global_moment_i + global_moment_[index_j])
											  * inner_neighborhood.dW_ij_[n] * inner_neighborhood.e_ij_[n] * Vol_[index_j];
			}
			/** including external force (body force) and force from fluid */
			dvel_dt_[index_i] = acceleration * inv_rho0_ / shell_thickness_[index_i]
				+ dvel_dt_prior_[index_i] + force_from_fluid_[index_i] / mass_[index_i] / shell_thickness_[index_i];
			dpseudo_n_d2t_[index_i] = pseudo_normal_acceleration * inv_rho0_
				* 12.0 / powerN(shell_thickness_[index_i], 3);

			/** the relation between pseudo-normal and rotations */
			Vecd local_dpseudo_n_d2t = transformation_matrix_[index_i] * dpseudo_n_d2t_[index_i];
			dangular_vel_dt_[index_i] = getRotationFromPseudoNormalForFiniteDeformation
										(local_dpseudo_n_d2t, rotation_[index_i], angular_vel_[index_i], dt);
>>>>>>> 60d74cb6
		}
		//=================================================================================================//
		void ShellStressRelaxationFirstHalf::Update(size_t index_i, Real dt)
		{
			vel_n_[index_i] += dvel_dt_[index_i] * dt;
			angular_vel_[index_i] += dangular_vel_dt_[index_i] * dt;
		}
		//=================================================================================================//
		void ShellStressRelaxationSecondHalf::Initialization(size_t index_i, Real dt)
		{
			pos_n_[index_i] += vel_n_[index_i] * dt * 0.5;
			rotation_[index_i] += angular_vel_[index_i] * dt * 0.5;
			dpseudo_n_dt_[index_i] = (~transformation_matrix_[index_i]) *
									 getVectorChangeRateAfterThinStructureRotation(local_pseudo_n_0, rotation_[index_i], angular_vel_[index_i]);
			pseudo_n_[index_i] += dpseudo_n_dt_[index_i] * dt * 0.5;
		}
		//=================================================================================================//
		void ShellStressRelaxationSecondHalf::Interaction(size_t index_i, Real dt)
		{
			const Vecd &vel_n_i = vel_n_[index_i];
			const Vecd &dpseudo_n_dt_i = dpseudo_n_dt_[index_i];
			const Matd &transformation_matrix_i = transformation_matrix_[index_i];

			Matd deformation_gradient_change_rate_part_one(0.0);
			Matd deformation_gradient_change_rate_part_two(0.0);
			const Neighborhood &inner_neighborhood = inner_configuration_[index_i];
			for (size_t n = 0; n != inner_neighborhood.current_size_; ++n)
			{
				size_t index_j = inner_neighborhood.j_[n];

				Vecd gradw_ij = inner_neighborhood.dW_ij_[n] * inner_neighborhood.e_ij_[n];
				deformation_gradient_change_rate_part_one -= Vol_[index_j] * SimTK::outer(
																				 (vel_n_i - vel_n_[index_j]), gradw_ij);
				deformation_gradient_change_rate_part_two -= Vol_[index_j] * SimTK::outer(
																				 (dpseudo_n_dt_i - dpseudo_n_dt_[index_j]), gradw_ij);
			}
			dF_dt_[index_i] = transformation_matrix_i * deformation_gradient_change_rate_part_one * (~transformation_matrix_i) * B_[index_i];
			dF_dt_[index_i].col(Dimensions - 1) = transformation_matrix_i * dpseudo_n_dt_[index_i];
			dF_bending_dt_[index_i] = transformation_matrix_i * deformation_gradient_change_rate_part_two * (~transformation_matrix_i) * B_[index_i];
		}
		//=================================================================================================//
		void ShellStressRelaxationSecondHalf::Update(size_t index_i, Real dt)
		{
			F_[index_i] += dF_dt_[index_i] * dt * 0.5;
			F_bending_[index_i] += dF_bending_dt_[index_i] * dt * 0.5;
		}
		//=================================================================================================//
		ConstrainShellBodyRegion::
			ConstrainShellBodyRegion(SolidBody &solid_body, BodyPartByParticle &body_part)
			: PartSimpleDynamicsByParticle(solid_body, body_part), ShellDataSimple(solid_body),
			  pos_n_(particles_->pos_n_), pos_0_(particles_->pos_0_), n_(particles_->n_),
			  vel_n_(particles_->vel_n_), dvel_dt_(particles_->dvel_dt_),
			  vel_ave_(particles_->vel_ave_), dvel_dt_ave_(particles_->dvel_dt_ave_),
			  rotation_(particles_->rotation_), angular_vel_(particles_->angular_vel_),
			  dangular_vel_dt_(particles_->dangular_vel_dt_),
			  pseudo_n_(particles_->pseudo_n_), dpseudo_n_dt_(particles_->dpseudo_n_dt_)
		{
		}
		//=================================================================================================//
		void ConstrainShellBodyRegion::Update(size_t index_i, Real dt)
		{
			Vecd pos_0 = pos_0_[index_i];
			Vecd pos_n = pos_n_[index_i];
			Vecd vel_n = vel_n_[index_i];
			Vecd dvel_dt = dvel_dt_[index_i];
			Vecd rotation_0(0.0);
			Vecd angular_vel(0.0);
			Vecd dangular_vel_dt(0.0);
			Vecd dpseudo_normal_dt(0.0);

			pos_n_[index_i] = getDisplacement(pos_0, pos_n);
			vel_n_[index_i] = getVelocity(pos_0, pos_n, vel_n);
			dvel_dt_[index_i] = GetAcceleration(pos_0, pos_n, dvel_dt);
			rotation_[index_i] = GetRotationAngle(pos_0, pos_n, rotation_0);
			angular_vel_[index_i] = GetAngularVelocity(pos_0, pos_n, angular_vel);
			dangular_vel_dt_[index_i] = GetAngularAcceleration(pos_0, pos_n, dangular_vel_dt);
			pseudo_n_[index_i] = GetPseudoNormal(pos_0, pos_n, local_pseudo_n_0);
			dpseudo_n_dt_[index_i] = GetPseudoNormalChangeRate(pos_0, pos_n, dpseudo_normal_dt);

			/** the average values are prescirbed also. */
			vel_ave_[index_i] = vel_n_[index_i];
			dvel_dt_ave_[index_i] = dvel_dt_[index_i];
		}
		//=================================================================================================//
		FixedFreeRotateShellBoundary::
			FixedFreeRotateShellBoundary(BaseBodyRelationInner &inner_relation,
										 BodyPartByParticle &body_part, Vecd constrained_direction)
			: PartInteractionDynamicsByParticle1Level(*inner_relation.sph_body_, body_part),
			  ShellDataInner(inner_relation),
			  W0_(sph_adaptation_->getKernel()->W0(Vecd(0))),
			  constrain_matrix_(Matd(0)), recover_matrix_(Matd(1.0)),
			  Vol_(particles_->Vol_), vel_n_(particles_->vel_n_),
			  angular_vel_(particles_->angular_vel_)
		{
<<<<<<< HEAD
			particles_->registerAVariable<indexVector, Vecd>(vel_n_temp_, "TemporaryVelocity");
			particles_->registerAVariable<indexVector, Vecd>(angular_vel_temp_, "TemporaryAngularVelocity");
=======
			particles_->registerAVariable<Vecd>(vel_n_temp_, "TemporaryVelocity");
			particles_->registerAVariable<Vecd>(angular_vel_temp_, "TemporaryAngularVelocity");
>>>>>>> 60d74cb6
			for (int k = 0; k != Dimensions; ++k)
			{
				constrain_matrix_[k][k] = constrained_direction[k];
				recover_matrix_[k][k] = 1.0 - constrain_matrix_[k][k];
			}
		}
		//=================================================================================================//
		void FixedFreeRotateShellBoundary::Initialization(size_t index_i, Real dt)
		{
			vel_n_[index_i] = constrain_matrix_ * vel_n_[index_i];
			angular_vel_[index_i] = Vecd(0);
		}
		//=================================================================================================//
		void FixedFreeRotateShellBoundary::Interaction(size_t index_i, Real dt)
		{
			Real ttl_weight = W0_ * Vol_[index_i];
			Vecd vel_i = recover_matrix_ * vel_n_[index_i] * ttl_weight;
			Real ttl_weight_angular = W0_ * Vol_[index_i];
			Vecd angular_vel_i = angular_vel_[index_i] * ttl_weight_angular;

			const Neighborhood &inner_neighborhood = inner_configuration_[index_i];
			for (size_t n = 0; n != inner_neighborhood.current_size_; ++n)
			{
				size_t index_j = inner_neighborhood.j_[n];
				Real weight_j = inner_neighborhood.W_ij_[n] * Vol_[index_j];

				ttl_weight += weight_j;
				vel_i += recover_matrix_ * vel_n_[index_j] * weight_j;
				//exclude boundary particles to achieve extrapolation
				if (angular_vel_[index_j].norm() >= Eps)
				{
					angular_vel_i += angular_vel_[index_j] * weight_j;
					ttl_weight_angular += weight_j;
				}
			}

			vel_n_temp_[index_i] = vel_i / ttl_weight;
			angular_vel_temp_[index_i] = angular_vel_i / ttl_weight_angular;
		}
		//=================================================================================================//
		void FixedFreeRotateShellBoundary::Update(size_t index_i, Real dt)
		{
			vel_n_[index_i] += vel_n_temp_[index_i];
			angular_vel_[index_i] = angular_vel_temp_[index_i];
		}
		//=================================================================================================//
		ClampConstrainShellBodyRegion::
			ClampConstrainShellBodyRegion(BaseBodyRelationInner &inner_relation, BodyPartByParticle &body_part)
			: PartInteractionDynamicsByParticle1Level(*inner_relation.sph_body_, body_part),
			  ShellDataInner(inner_relation),
			  Vol_(particles_->Vol_), vel_n_(particles_->vel_n_),
			  angular_vel_(particles_->angular_vel_)
		{
<<<<<<< HEAD
			particles_->registerAVariable<indexVector, Vecd>(vel_n_temp_, "TemporaryVelocity");
			particles_->registerAVariable<indexVector, Vecd>(angular_vel_temp_, "TemporaryAngularVelocity");
=======
			particles_->registerAVariable<Vecd>(vel_n_temp_, "TemporaryVelocity");
			particles_->registerAVariable<Vecd>(angular_vel_temp_, "TemporaryAngularVelocity");
>>>>>>> 60d74cb6
		}
		//=================================================================================================//
		void ClampConstrainShellBodyRegion::Initialization(size_t index_i, Real dt)
		{
			vel_n_[index_i] = Vecd(0);
			angular_vel_[index_i] = Vecd(0);
		}
		//=================================================================================================//
		void ClampConstrainShellBodyRegion::Interaction(size_t index_i, Real dt)
		{
			Real ttl_weight(Eps);
			Vecd vel_i = vel_n_[index_i];
			Vecd angular_vel_i = angular_vel_[index_i];

			const Neighborhood &inner_neighborhood = inner_configuration_[index_i];
			for (size_t n = 0; n != inner_neighborhood.current_size_; ++n)
			{
				size_t index_j = inner_neighborhood.j_[n];
				Real weight_j = inner_neighborhood.W_ij_[n] * Vol_[index_j];

				ttl_weight += weight_j;
				vel_i += vel_n_[index_j] * weight_j;
				angular_vel_i += angular_vel_[index_j] * weight_j;
			}

			vel_n_temp_[index_i] = vel_i / ttl_weight;
			angular_vel_temp_[index_i] = angular_vel_i / ttl_weight;
		}
		//=================================================================================================//
		void ClampConstrainShellBodyRegion::Update(size_t index_i, Real dt)
		{
			vel_n_[index_i] = vel_n_temp_[index_i];
			angular_vel_[index_i] = angular_vel_temp_[index_i];
		}
		//=================================================================================================//
		ConstrainShellBodyRegionInAxisDirection::
			ConstrainShellBodyRegionInAxisDirection(SolidBody &solid_body, BodyPartByParticle &body_part, int axis_direction)
			: PartSimpleDynamicsByParticle(solid_body, body_part), ShellDataSimple(solid_body),
			  axis_(axis_direction), pos_n_(particles_->pos_n_), pos_0_(particles_->pos_0_),
			  vel_n_(particles_->vel_n_), dvel_dt_(particles_->dvel_dt_),
			  vel_ave_(particles_->vel_ave_), dvel_dt_ave_(particles_->dvel_dt_ave_),
			  rotation_(particles_->rotation_), angular_vel_(particles_->angular_vel_),
			  dangular_vel_dt_(particles_->dangular_vel_dt_) {}
		//=================================================================================================//
		void ConstrainShellBodyRegionInAxisDirection::Update(size_t index_i, Real dt)
		{
			vel_n_[index_i][axis_] = 0.0;
			vel_n_[index_i][2] = 0.0;
			dvel_dt_[index_i][axis_] = 0.0;
			dvel_dt_[index_i][2] = 0.0;

			angular_vel_[index_i][1 - axis_] = 0.0;
			dangular_vel_dt_[index_i][1 - axis_] = 0.0;

			/** the average values are prescirbed also. */
			vel_ave_[index_i] = vel_n_[index_i];
			dvel_dt_ave_[index_i] = dvel_dt_[index_i];
		}
		//=================================================================================================//
<<<<<<< HEAD
		DistributingAPointForceToShell::
			DistributingAPointForceToShell(SolidBody &solid_body, BodyPartByParticle &body_part,
										   Vecd point_force, Vecd reference_position,
										   Real time_to_smallest_h_ratio, Real time_to_full_external_force,
										   Real particle_spacing_ref, Real h_spacing_ratio)
			: PartSimpleDynamicsByParticle(solid_body, body_part), ShellDataSimple(solid_body),
			  point_force_(point_force), reference_position_(reference_position),
			  time_to_smallest_h_ratio_(time_to_smallest_h_ratio),
			  time_to_full_external_force_(time_to_full_external_force),
			  particle_spacing_ref_(particle_spacing_ref), h_spacing_ratio_(h_spacing_ratio),
			  pos_0_(particles_->pos_0_),
			  dvel_dt_prior_(particles_->dvel_dt_prior_),
			  Vol_(particles_->Vol_), mass_(particles_->mass_), shell_thickness_(particles_->shell_thickness_)
		{
			particles_->registerAVariable<indexScalar, Real>(weight_, "Weight");
=======
		DistributingPointForcesToShell::
			DistributingPointForcesToShell(SolidBody &solid_body, std::vector<Vecd> point_forces,
				std::vector<Vecd> reference_positions, Real time_to_full_external_force,
				Real particle_spacing_ref, Real h_spacing_ratio)
			: ParticleDynamicsSimple(solid_body), ShellDataSimple(solid_body),
			point_forces_(point_forces), reference_positions_(reference_positions),
			time_to_full_external_force_(time_to_full_external_force),
			particle_spacing_ref_(particle_spacing_ref), h_spacing_ratio_(h_spacing_ratio),
			pos_0_(particles_->pos_0_), dvel_dt_prior_(particles_->dvel_dt_prior_),
			Vol_(particles_->Vol_), mass_(particles_->mass_), shell_thickness_(particles_->shell_thickness_)
		{
			for (int i = 0; i < point_forces_.size(); i++)
			{
				weight_.push_back(StdLargeVec<Real>(0.0));
				time_dependent_point_forces_.push_back(Vecd(0.0));
				sum_of_weight_.push_back(0.0);
				particles_->registerAVariable<Real>(weight_[i], "Weight_" + std::to_string(i));
			}
>>>>>>> 60d74cb6
		}
		//=================================================================================================//
		void DistributingPointForcesToShell::getWeight()
		{
<<<<<<< HEAD
			sum_of_weight_ = 0.0;
			Real current_time = GlobalStaticVariables::physical_time_;
			Real h_spacing_ratio_time = current_time * (0.6 - h_spacing_ratio_) / time_to_smallest_h_ratio_ + h_spacing_ratio_;
			Real h_spacing_ratio = current_time < time_to_smallest_h_ratio_ ? h_spacing_ratio_time : 0.6;

			Real smooth_length = h_spacing_ratio * particle_spacing_ref_;
			Real cutoff_radius_sqr = powerN(2.0 * smooth_length, 2);
			for (size_t i = 0; i < particles_->total_real_particles_; ++i)
=======
			Kernel *kernel_ = sph_body_->sph_adaptation_->getKernel();
			Real reference_smoothing_length = sph_adaptation_->ReferenceSmoothingLength();
			Real smoothing_length = h_spacing_ratio_ * particle_spacing_ref_;
			Real h_ratio = reference_smoothing_length / smoothing_length;
			Real cutoff_radius_sqr = powerN(2.0 * smoothing_length, 2);
			for (int i = 0; i < point_forces_.size(); ++i)
>>>>>>> 60d74cb6
			{
				sum_of_weight_[i] = 0.0;
				for (size_t index = 0; index < particles_->total_real_particles_; ++index)
				{
<<<<<<< HEAD
					Kernel *kernel_ = sph_body_->sph_adaptation_->getKernel();
					if (Dimensions == 2)
					{
						weight_[i] = 3.0 / 4.0 / smooth_length * kernel_->W_2D(displacement.norm() / smooth_length) * Vol_[i];
					}
					else
					{
						weight_[i] = 7.0 / (4.0 * Pi) / smooth_length / smooth_length * kernel_->W_3D(displacement.norm() / smooth_length) * Vol_[i];
					}
					sum_of_weight_ += weight_[i];
=======
					weight_[i][index] = 0.0;
					Vecd displacement = reference_positions_[i] - pos_0_[index];
					if (displacement.normSqr() <= cutoff_radius_sqr)
					{
						weight_[i][index] = kernel_->W(h_ratio, displacement.norm(), displacement);
						sum_of_weight_[i] += weight_[i][index];
					}
>>>>>>> 60d74cb6
				}

			}
		}
		//=================================================================================================//
		void DistributingPointForcesToShell::getForce()
		{
			Real current_time = GlobalStaticVariables::physical_time_;
<<<<<<< HEAD
			point_force_time_ = current_time < time_to_full_external_force_ ? current_time * point_force_ / time_to_full_external_force_ : point_force_;
=======
			for (int i = 0; i < point_forces_.size(); ++i)
			{
				time_dependent_point_forces_[i] = current_time < time_to_full_external_force_ ?
					current_time * point_forces_[i] / time_to_full_external_force_ : point_forces_[i];
			}
>>>>>>> 60d74cb6
		}
		//=================================================================================================//
		void DistributingPointForcesToShell::Update(size_t index_i, Real dt)
		{
			dvel_dt_prior_[index_i] = 0.0;
			for (int i = 0; i < point_forces_.size(); ++i)
			{
				Vecd force = weight_[i][index_i] / (sum_of_weight_[i] + TinyReal) * time_dependent_point_forces_[i];
				dvel_dt_prior_[index_i] += force / mass_[index_i] / shell_thickness_[index_i];
			}
		}
		//=================================================================================================//
	}
}<|MERGE_RESOLUTION|>--- conflicted
+++ resolved
@@ -127,19 +127,6 @@
 		//=================================================================================================//
 		ShellStressRelaxationFirstHalf::
 			ShellStressRelaxationFirstHalf(BaseBodyRelationInner &inner_relation,
-<<<<<<< HEAD
-										   int number_of_gaussian_points)
-			: BaseShellRelaxation(inner_relation),
-			  stress_PK1_(particles_->stress_PK1_),
-			  global_stress_(particles_->global_stress_),
-			  global_moment_(particles_->global_moment_),
-			  global_shear_stress_(particles_->global_shear_stress_),
-			  n_(particles_->n_),
-			  number_of_gaussian_points_(number_of_gaussian_points),
-			  rho0_(material_->ReferenceDensity()),
-			  inv_rho0_(1.0 / rho0_),
-			  smoothing_length_(sph_adaptation_->ReferenceSmoothingLength())
-=======
 				int number_of_gaussian_points, bool hourglass_control)
 			: BaseShellRelaxation(inner_relation),
 			stress_PK1_(particles_->stress_PK1_),
@@ -155,7 +142,6 @@
 			E0_(material_->YoungsModulus()),
 			G0_(material_->ShearModulus()),
 			nu_(material_->PoissonRatio())
->>>>>>> 60d74cb6
 		{
 			/** Note that, only three-point and five-point Gaussian quadrature rules are defined. */
 			switch (number_of_gaussian_points)
@@ -205,19 +191,6 @@
 			{
 				Matd F_gaussian_point = F_[index_i] + gaussian_point_[i] * F_bending_[index_i] * shell_thickness_[index_i] * 0.5;
 				Matd dF_gaussian_point_dt = dF_dt_[index_i] + gaussian_point_[i] * dF_bending_dt_[index_i] * shell_thickness_[index_i] * 0.5;
-<<<<<<< HEAD
-				Matd stress_PK2_gaussian_point = material_->ConstitutiveRelation(F_gaussian_point, index_i) +
-												 material_->NumericalDampingRightCauchy(F_gaussian_point, dF_gaussian_point_dt, smoothing_length_, index_i);
-
-				/** Get the mid-surface stress to output the von-Mises equivalent stress. */
-				if (i == 0)
-					stress_PK1_[index_i] = F_gaussian_point * stress_PK2_gaussian_point;
-
-				/** Get Cauchy stress. */
-				Matd cauchy_stress = current_transformation_matrix * (~transformation_matrix_[index_i]) *
-									 F_gaussian_point * stress_PK2_gaussian_point *
-									 (~F_gaussian_point) * transformation_matrix_[index_i] * (~current_transformation_matrix) / det(F_gaussian_point);
-=======
 				Matd inverse_F_gaussion_point = SimTK::inverse(F_gaussian_point);
 				Matd current_local_almansi_strain = current_transformation_matrix * (~transformation_matrix_[index_i])
 											* 0.5 * (Matd(1.0) - ~inverse_F_gaussion_point * inverse_F_gaussion_point)
@@ -228,18 +201,12 @@
 					+ current_transformation_matrix * (~transformation_matrix_[index_i]) * F_gaussian_point
 					* material_->NumericalDampingRightCauchy(F_gaussian_point, dF_gaussian_point_dt, smoothing_length_, index_i)
 					* (~F_gaussian_point) * transformation_matrix_[index_i] * (~current_transformation_matrix) / det(F_gaussian_point);
->>>>>>> 60d74cb6
 
 				/** Impose modeling assumptions. */
 				cauchy_stress.col(Dimensions - 1) *= shear_correction_factor_;
 				cauchy_stress.row(Dimensions - 1) *= shear_correction_factor_;
 				cauchy_stress[Dimensions - 1][Dimensions - 1] = 0.0;
 
-<<<<<<< HEAD
-				stress_PK2_gaussian_point = det(F_gaussian_point) * SimTK::inverse(F_gaussian_point) * transformation_matrix_[index_i] *
-											(~current_transformation_matrix) * cauchy_stress * current_transformation_matrix *
-											(~transformation_matrix_[index_i]) * (~SimTK::inverse(F_gaussian_point));
-=======
 				Matd stress_PK2_gaussian_point = det(F_gaussian_point) * SimTK::inverse(F_gaussian_point)
 					* transformation_matrix_[index_i] * (~current_transformation_matrix) * cauchy_stress
 					* current_transformation_matrix * (~transformation_matrix_[index_i])
@@ -248,7 +215,6 @@
 				/** Get the mid-surface stress to output the von-Mises equivalent stress. */
 				if (i == 0) stress_PK1_[index_i] = F_gaussian_point * stress_PK2_gaussian_point;
 
->>>>>>> 60d74cb6
 				Vecd shear_stress_PK2_gaussian_point = -stress_PK2_gaussian_point.col(Dimensions - 1);
 				Matd moment_PK2_gaussian_point = stress_PK2_gaussian_point * gaussian_point_[i] * shell_thickness_[index_i] * 0.5;
 
@@ -284,18 +250,6 @@
 			for (size_t n = 0; n != inner_neighborhood.current_size_; ++n)
 			{
 				size_t index_j = inner_neighborhood.j_[n];
-<<<<<<< HEAD
-				acceleration += (global_stress_i + global_stress_[index_j]) * inner_neighborhood.dW_ij_[n] * inner_neighborhood.e_ij_[n] * Vol_[index_j];
-				pseudo_normal_acceleration += (global_moment_i + global_moment_[index_j]) * inner_neighborhood.dW_ij_[n] * inner_neighborhood.e_ij_[n] * Vol_[index_j];
-			}
-			/** including external force (body force) and force from fluid */
-			dvel_dt_[index_i] = acceleration * inv_rho0_ / shell_thickness_[index_i] + dvel_dt_prior_[index_i] + force_from_fluid_[index_i] / mass_[index_i];
-			dpseudo_n_d2t_[index_i] = pseudo_normal_acceleration * inv_rho0_ * 12.0 / powerN(shell_thickness_[index_i], 3);
-
-			/** the relation between pseudo-normal and rotations */
-			Vecd local_dpseudo_n_d2t = transformation_matrix_[index_i] * dpseudo_n_d2t_[index_i];
-			dangular_vel_dt_[index_i] = getRotationFromPseudoNormalForSmallDeformation(local_dpseudo_n_d2t, rotation_[index_i], angular_vel_[index_i], dt);
-=======
 
 				/** Whether or not to use hourglass control algorithm. */
 				if (hourglass_control_)
@@ -330,7 +284,6 @@
 			Vecd local_dpseudo_n_d2t = transformation_matrix_[index_i] * dpseudo_n_d2t_[index_i];
 			dangular_vel_dt_[index_i] = getRotationFromPseudoNormalForFiniteDeformation
 										(local_dpseudo_n_d2t, rotation_[index_i], angular_vel_[index_i], dt);
->>>>>>> 60d74cb6
 		}
 		//=================================================================================================//
 		void ShellStressRelaxationFirstHalf::Update(size_t index_i, Real dt)
@@ -425,13 +378,8 @@
 			  Vol_(particles_->Vol_), vel_n_(particles_->vel_n_),
 			  angular_vel_(particles_->angular_vel_)
 		{
-<<<<<<< HEAD
-			particles_->registerAVariable<indexVector, Vecd>(vel_n_temp_, "TemporaryVelocity");
-			particles_->registerAVariable<indexVector, Vecd>(angular_vel_temp_, "TemporaryAngularVelocity");
-=======
 			particles_->registerAVariable<Vecd>(vel_n_temp_, "TemporaryVelocity");
 			particles_->registerAVariable<Vecd>(angular_vel_temp_, "TemporaryAngularVelocity");
->>>>>>> 60d74cb6
 			for (int k = 0; k != Dimensions; ++k)
 			{
 				constrain_matrix_[k][k] = constrained_direction[k];
@@ -485,13 +433,8 @@
 			  Vol_(particles_->Vol_), vel_n_(particles_->vel_n_),
 			  angular_vel_(particles_->angular_vel_)
 		{
-<<<<<<< HEAD
-			particles_->registerAVariable<indexVector, Vecd>(vel_n_temp_, "TemporaryVelocity");
-			particles_->registerAVariable<indexVector, Vecd>(angular_vel_temp_, "TemporaryAngularVelocity");
-=======
 			particles_->registerAVariable<Vecd>(vel_n_temp_, "TemporaryVelocity");
 			particles_->registerAVariable<Vecd>(angular_vel_temp_, "TemporaryAngularVelocity");
->>>>>>> 60d74cb6
 		}
 		//=================================================================================================//
 		void ClampConstrainShellBodyRegion::Initialization(size_t index_i, Real dt)
@@ -551,23 +494,6 @@
 			dvel_dt_ave_[index_i] = dvel_dt_[index_i];
 		}
 		//=================================================================================================//
-<<<<<<< HEAD
-		DistributingAPointForceToShell::
-			DistributingAPointForceToShell(SolidBody &solid_body, BodyPartByParticle &body_part,
-										   Vecd point_force, Vecd reference_position,
-										   Real time_to_smallest_h_ratio, Real time_to_full_external_force,
-										   Real particle_spacing_ref, Real h_spacing_ratio)
-			: PartSimpleDynamicsByParticle(solid_body, body_part), ShellDataSimple(solid_body),
-			  point_force_(point_force), reference_position_(reference_position),
-			  time_to_smallest_h_ratio_(time_to_smallest_h_ratio),
-			  time_to_full_external_force_(time_to_full_external_force),
-			  particle_spacing_ref_(particle_spacing_ref), h_spacing_ratio_(h_spacing_ratio),
-			  pos_0_(particles_->pos_0_),
-			  dvel_dt_prior_(particles_->dvel_dt_prior_),
-			  Vol_(particles_->Vol_), mass_(particles_->mass_), shell_thickness_(particles_->shell_thickness_)
-		{
-			particles_->registerAVariable<indexScalar, Real>(weight_, "Weight");
-=======
 		DistributingPointForcesToShell::
 			DistributingPointForcesToShell(SolidBody &solid_body, std::vector<Vecd> point_forces,
 				std::vector<Vecd> reference_positions, Real time_to_full_external_force,
@@ -586,44 +512,20 @@
 				sum_of_weight_.push_back(0.0);
 				particles_->registerAVariable<Real>(weight_[i], "Weight_" + std::to_string(i));
 			}
->>>>>>> 60d74cb6
 		}
 		//=================================================================================================//
 		void DistributingPointForcesToShell::getWeight()
 		{
-<<<<<<< HEAD
-			sum_of_weight_ = 0.0;
-			Real current_time = GlobalStaticVariables::physical_time_;
-			Real h_spacing_ratio_time = current_time * (0.6 - h_spacing_ratio_) / time_to_smallest_h_ratio_ + h_spacing_ratio_;
-			Real h_spacing_ratio = current_time < time_to_smallest_h_ratio_ ? h_spacing_ratio_time : 0.6;
-
-			Real smooth_length = h_spacing_ratio * particle_spacing_ref_;
-			Real cutoff_radius_sqr = powerN(2.0 * smooth_length, 2);
-			for (size_t i = 0; i < particles_->total_real_particles_; ++i)
-=======
 			Kernel *kernel_ = sph_body_->sph_adaptation_->getKernel();
 			Real reference_smoothing_length = sph_adaptation_->ReferenceSmoothingLength();
 			Real smoothing_length = h_spacing_ratio_ * particle_spacing_ref_;
 			Real h_ratio = reference_smoothing_length / smoothing_length;
 			Real cutoff_radius_sqr = powerN(2.0 * smoothing_length, 2);
 			for (int i = 0; i < point_forces_.size(); ++i)
->>>>>>> 60d74cb6
 			{
 				sum_of_weight_[i] = 0.0;
 				for (size_t index = 0; index < particles_->total_real_particles_; ++index)
 				{
-<<<<<<< HEAD
-					Kernel *kernel_ = sph_body_->sph_adaptation_->getKernel();
-					if (Dimensions == 2)
-					{
-						weight_[i] = 3.0 / 4.0 / smooth_length * kernel_->W_2D(displacement.norm() / smooth_length) * Vol_[i];
-					}
-					else
-					{
-						weight_[i] = 7.0 / (4.0 * Pi) / smooth_length / smooth_length * kernel_->W_3D(displacement.norm() / smooth_length) * Vol_[i];
-					}
-					sum_of_weight_ += weight_[i];
-=======
 					weight_[i][index] = 0.0;
 					Vecd displacement = reference_positions_[i] - pos_0_[index];
 					if (displacement.normSqr() <= cutoff_radius_sqr)
@@ -631,7 +533,6 @@
 						weight_[i][index] = kernel_->W(h_ratio, displacement.norm(), displacement);
 						sum_of_weight_[i] += weight_[i][index];
 					}
->>>>>>> 60d74cb6
 				}
 
 			}
@@ -640,15 +541,11 @@
 		void DistributingPointForcesToShell::getForce()
 		{
 			Real current_time = GlobalStaticVariables::physical_time_;
-<<<<<<< HEAD
-			point_force_time_ = current_time < time_to_full_external_force_ ? current_time * point_force_ / time_to_full_external_force_ : point_force_;
-=======
 			for (int i = 0; i < point_forces_.size(); ++i)
 			{
 				time_dependent_point_forces_[i] = current_time < time_to_full_external_force_ ?
 					current_time * point_forces_[i] / time_to_full_external_force_ : point_forces_[i];
 			}
->>>>>>> 60d74cb6
 		}
 		//=================================================================================================//
 		void DistributingPointForcesToShell::Update(size_t index_i, Real dt)
