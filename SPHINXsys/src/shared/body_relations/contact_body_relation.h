/* -----------------------------------------------------------------------------*
 *                               SPHinXsys                                      *
 * -----------------------------------------------------------------------------*
 * SPHinXsys (pronunciation: s'finksis) is an acronym from Smoothed Particle    *
 * Hydrodynamics for industrial compleX systems. It provides C++ APIs for       *
 * physical accurate simulation and aims to model coupled industrial dynamic    *
 * systems including fluid, solid, multi-body dynamics and beyond with SPH      *
 * (smoothed particle hydrodynamics), a meshless computational method using     *
 * particle discretization.                                                     *
 *                                                                              *
 * SPHinXsys is partially funded by German Research Foundation                  *
 * (Deutsche Forschungsgemeinschaft) DFG HU1527/6-1, HU1527/10-1,               *
 * HU1527/12-1 and HU1527/12-4.                                                 *
 *                                                                              *
 * Portions copyright (c) 2017-2022 Technical University of Munich and          *
 * the authors' affiliations.                                                   *
 *                                                                              *
 * Licensed under the Apache License, Version 2.0 (the "License"); you may      *
 * not use this file except in compliance with the License. You may obtain a    *
 * copy of the License at http://www.apache.org/licenses/LICENSE-2.0.           *
 *                                                                              *
 * -----------------------------------------------------------------------------*/
/**
 * @file 	contact_body_relation.h
 * @brief 	The topological relations between bodies,
 * 			and the corresponding local topologies (particle configurations)
 * 			are constructed in these classes.
 * @author	Xiangyu Hu
 */

#ifndef CONTACT_BODY_RELATION_H
#define CONTACT_BODY_RELATION_H

#include "base_body_relation.h"
#include "inner_body_relation.h"

namespace SPH
{
	/**
	 * @class ContactRelation
	 * @brief The relation between a SPH body and its contact SPH bodies
	 */
	class ContactRelation : public BaseContactRelation
	{
	protected:
		void initialization();

	public:
		ContactRelation(SPHBody &sph_body, RealBodyVector contact_bodies);
		ContactRelation(SPHBody &sph_body, BodyPartVector contact_body_parts);
		virtual ~ContactRelation(){};
		virtual void updateConfiguration() override;
	};

	/**
<<<<<<< HEAD
	 * @class SurfaceContactRelation
=======
	* @class ContactBodyRelationMultiLevelMeshCellLinkedLists
	* @brief The relation between a SPH body and its contact SPH bodies in Multi-level Mesh
	*/
	class BodyRelationContactMultiLevelCellLinkedLists : public BaseBodyRelationContact
	{
	private:
		UniquePtrKeepers<SearchDepthVariableSmoothingLength> search_variable_smoothinglength_ptr_vector_keeper_;
	protected:
		SPHBodyParticlesIndex get_particle_index_;
		StdVec<NeighborRelationContact*> get_contact_neighbors_;
		StdVec<SearchDepthVariableSmoothingLength*> get_multi_level_search_range_;
		StdVec<CellLinkedList*> cell_linked_list_levels_;
		size_t total_levels_;

	public:
		BodyRelationContactMultiLevelCellLinkedLists(SPHBody& body, RealBodyVector contact_bodies);
		virtual ~BodyRelationContactMultiLevelCellLinkedLists() {};

		virtual void updateConfiguration() override;
	};
	
	/**
	 * @class SolidBodyRelationContact
>>>>>>> 119cc5c6
	 * @brief The relation between a solid body and its contact solid bodies
	 * TODO: better called BodySurfaceContact
	 */
	class SurfaceContactRelation : public BaseContactRelation
	{
	private:
		UniquePtrKeeper<BodySurfaceLayer> shape_surface_ptr_keeper_;

	public:
		BodySurfaceLayer *body_surface_layer_;

		SurfaceContactRelation(SPHBody &sph_body, RealBodyVector contact_bodies);
		SurfaceContactRelation(SelfSurfaceContactRelation &solid_body_relation_self_contact,
								 RealBodyVector contact_bodies);
		virtual ~SurfaceContactRelation(){};
		BodyPartByParticle &getDynamicsRange() { return *body_surface_layer_; };

		virtual void updateConfiguration() override;

	protected:
		IndexVector &body_part_particles_;

		void initialization();
		virtual void resetNeighborhoodCurrentSize() override;
	};

	/**
	 * @class ContactRelationToBodyPart
	 * @brief The relation between a SPH body and a vector of body parts.
	 */
	class ContactRelationToBodyPart : public ContactRelation
	{
	protected:
		UniquePtrKeepers<NeighborBuilderContactBodyPart> neighbor_builder_contact_body_part_ptr_vector_keeper_;

	public:
		BodyPartVector contact_body_parts_;
		StdVec<NeighborBuilderContactBodyPart *> get_part_contact_neighbors_;

		ContactRelationToBodyPart(RealBody &real_body, BodyPartVector contact_body_parts);
		virtual ~ContactRelationToBodyPart(){};

		virtual void updateConfiguration() override;
	};
}
#endif // CONTACT_BODY_RELATION_H<|MERGE_RESOLUTION|>--- conflicted
+++ resolved
@@ -53,9 +53,6 @@
 	};
 
 	/**
-<<<<<<< HEAD
-	 * @class SurfaceContactRelation
-=======
 	* @class ContactBodyRelationMultiLevelMeshCellLinkedLists
 	* @brief The relation between a SPH body and its contact SPH bodies in Multi-level Mesh
 	*/
@@ -79,7 +76,6 @@
 	
 	/**
 	 * @class SolidBodyRelationContact
->>>>>>> 119cc5c6
 	 * @brief The relation between a solid body and its contact solid bodies
 	 * TODO: better called BodySurfaceContact
 	 */
