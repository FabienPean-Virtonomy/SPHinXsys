/* -------------------------------------------------------------------------*
 *								SPHinXsys									*
 * -------------------------------------------------------------------------*
 * SPHinXsys (pronunciation: s'finksis) is an acronym from Smoothed Particle*
 * Hydrodynamics for industrial compleX systems. It provides C++ APIs for	*
 * physical accurate simulation and aims to model coupled industrial dynamic*
 * systems including fluid, solid, multi-body dynamics and beyond with SPH	*
 * (smoothed particle hydrodynamics), a meshless computational method using	*
 * particle discretization.													*
 *																			*
 * SPHinXsys is partially funded by German Research Foundation				*
 * (Deutsche Forschungsgemeinschaft) DFG HU1527/6-1, HU1527/10-1,			*
 *  HU1527/12-1 and HU1527/12-4													*
 *                                                                          *
 * Portions copyright (c) 2017-2022 Technical University of Munich and		*
 * the authors' affiliations.												*
 *                                                                          *
 * Licensed under the Apache License, Version 2.0 (the "License"); you may  *
 * not use this file except in compliance with the License. You may obtain a*
 * copy of the License at http://www.apache.org/licenses/LICENSE-2.0.       *
 *                                                                          *
 * ------------------------------------------------------------------------*/
/**
 * @file 	image_mesh_shape.h
 * @brief 	Image process for geometry representation. 
 * @author	Yijin Mao
 */

#ifndef IMAGE_MHD_H
#define IMAGE_MHD_H

#ifndef __EMSCRIPTEN__

#include "vector_functions.h"
#include "sph_data_containers.h"

#include <iostream>
#include <string>
#include <fstream>

namespace SPH {

	enum Image_Data_Type
	{
		MET_FLOAT,
		MET_UCHAR,
		MET_LONG
	};

	enum Output_Mode
	{
		BINARY,
		ASCII
	};

	template <typename T, int nDims>
	class ImageMHD
	{
	public:
		ImageMHD() {};
		// constructor for input files
		explicit ImageMHD(std::string full_path_file);
		// constructor for sphere 
		ImageMHD(Real radius, Array3i dxdydz, Vec3d spacings);
		~ImageMHD();

		void set_objectType(const std::string &objectType) 
		{ 
			objectType_ = objectType; 
		};

		void set_binaryData(bool binaryData) 
		{ 
			binaryData_ = binaryData; 
		};
		void set_binaryDataByteOrderMSB(bool binaryDataByteOrderMSB) 
		{ 
			binaryDataByteOrderMSB_ = binaryDataByteOrderMSB; 
		};
		void set_compressedData(bool compressedData) 
		{ 
			compressedData_ = compressedData; 
		};
		void set_transformMatrix(Mat3d transformMatrix) 
		{ 
			transformMatrix_ = transformMatrix; 
		};
		void set_offset(Vec3d offset) 
		{ 
			offset_ = offset; 
		};
		void set_centerOfRotation(Vec3d centerOfRotation) 
		{ 
			centerOfRotation_ = centerOfRotation; 
		};
		void set_elementSpacing(Vec3d elementSpacing) 
		{ 
			elementSpacing_ = elementSpacing; 
		};
		void set_dimSize(Vec3d dimSize) 
		{ 
			dimSize_ = dimSize; 
		};
		void set_anatomicalOrientation(const std::string &anatomicalOrientation) 
		{
			anatomicalOrientation_ = anatomicalOrientation;
		};
<<<<<<< HEAD
		void set_elementType(const std::string &elementType) 
=======
		void set_elementType(const Image_Data_Type &elementType) 
>>>>>>> 19942110
		{
			elementType_ = elementType;
		};
		void set_elementDataFile(std::string elementDataFile) 
		{
			elementDataFile_ = elementDataFile;
		};

		T* get_data() { return data_; };

		int get_size() { return size_; }

		Real get_min_value() { return min_value_; };
		Real get_max_value() { return max_value_; };

		Vec3d findClosestPoint(const Vec3d& probe_point);
		BoundingBox findBounds();
		Real findValueAtPoint(const Vec3d& probe_point);
		Vec3d findNormalAtPoint(const Vec3d & probe_point);

		void write(std::string filename, Output_Mode=BINARY);

	private:
		std::string objectType_;
		int ndims_;
		bool binaryData_;
		bool binaryDataByteOrderMSB_;
		bool compressedData_;
		Mat3d transformMatrix_;
		Vec3d offset_;
		Vec3d centerOfRotation_;
		Vec3d elementSpacing_;
		Array3i dimSize_;
		int width_;
		int height_;
		int depth_;
		int size_;
		std::string anatomicalOrientation_;
		Image_Data_Type elementType_;
		std::string elementDataFile_;
		Real min_value_;
		Real max_value_;
		T *data_;

		std::vector<int> findNeighbors(const Vec3d& probe_point, Array3i& this_cell);
		Vec3d computeGradientAtCell(int i);
		Vec3d computeNormalAtCell(int i);
		T getValueAtCell(int i);
		Vec3d convertToPhysicalSpace(Vec3d p);
		void split(const std::string &s, char delim, std::vector<std::string> &elems);
	};

}

#include "image_mhd.hpp"

#endif //__EMSCRIPTEN__

#endif //IMAGE_MHD_H<|MERGE_RESOLUTION|>--- conflicted
+++ resolved
@@ -105,11 +105,7 @@
 		{
 			anatomicalOrientation_ = anatomicalOrientation;
 		};
-<<<<<<< HEAD
-		void set_elementType(const std::string &elementType) 
-=======
 		void set_elementType(const Image_Data_Type &elementType) 
->>>>>>> 19942110
 		{
 			elementType_ = elementType;
 		};
