--- conflicted
+++ resolved
@@ -22,10 +22,6 @@
 		//----------------------------------------------------------------------
 		//		register particle data
 		//----------------------------------------------------------------------
-<<<<<<< HEAD
-		registerAVariable<Vecd>(pos_0_, "InitialPosition");
-=======
->>>>>>> 4b650f61
 		registerAVariable<Vecd>(n_, "NormalDirection");
 		registerAVariable<Vecd>(n_0_, "InitialNormalDirection");
 		registerAVariable<Matd>(B_, "CorrectionMatrix", Matd(1.0));
@@ -46,12 +42,6 @@
 		registerASortableVariable<Vecd>("Position");
 		registerASortableVariable<Vecd>("InitialPosition");
 		registerASortableVariable<Real>("Volume");
-<<<<<<< HEAD
-		//set the initial value for initial particle position
-		for (size_t i = 0; i != pos_n_.size(); ++i)
-			pos_0_[i] = pos_n_[i];
-=======
->>>>>>> 4b650f61
 		//sorting particle once
 		//DynamicCast<RealBody>(this, body)->sortParticleWithCellLinkedList();
 	}
@@ -115,11 +105,8 @@
 		//		add restart output particle data
 		//----------------------------------------------------------------------
 		addAVariableNameToList<Matd>(variables_to_restart_, "DeformationGradient");
-<<<<<<< HEAD
-=======
 		// get which stress measure is relevant for the material
 		stress_measure_ = shared_elastic_solid_ptr->getRelevantStressMeasureName();
->>>>>>> 4b650f61
 	}
 	//=================================================================================================//
 	StdLargeVec<Real> ElasticSolidParticles::getVonMisesStrainVector(std::string strain_measure, Real poisson)
@@ -196,25 +183,6 @@
 		output_file << "    </DataArray>\n";
 	}
 	//=================================================================================================//
-<<<<<<< HEAD
-	void ElasticSolidParticles::writeParticlesToVtpFile(std::ofstream &output_file)
-	{
-		SolidParticles::writeParticlesToVtpFile(output_file);
-
-		size_t total_real_particles = total_real_particles_;
-
-		output_file << "    <DataArray Name=\"von Mises stress\" type=\"Float32\" Format=\"ascii\">\n";
-		output_file << "    ";
-		for (size_t i = 0; i != total_real_particles; ++i)
-		{
-			output_file << std::fixed << std::setprecision(9) << von_Mises_stress(i) << " ";
-		}
-		output_file << std::endl;
-		output_file << "    </DataArray>\n";
-	}
-	//=================================================================================================//
-=======
->>>>>>> 4b650f61
 	StdLargeVec<Vecd> ElasticSolidParticles::getDisplacement()
 	{
 		StdLargeVec<Vecd> displacement_vector = {};
@@ -235,33 +203,6 @@
 		return normal_vector;
 	}
 	//=================================================================================================//
-<<<<<<< HEAD
-	StdLargeVec<Real> ElasticSolidParticles::getVonMisesStrain()
-	{
-		StdLargeVec<Real> von_Mises_strain_vector = {};
-		for (size_t index_i = 0; index_i < pos_0_.size(); index_i++)
-		{
-			von_Mises_strain_vector.push_back(von_Mises_strain(index_i));
-		}
-		return von_Mises_strain_vector;
-	}
-	//=================================================================================================//
-	Real ElasticSolidParticles::getMaxVonMisesStrain()
-	{
-		Real von_Mises_strain_max = 0;
-		for (size_t index_i = 0; index_i < pos_0_.size(); index_i++)
-		{
-			Real von_Mises_strain_i = von_Mises_strain(index_i);
-			if (von_Mises_strain_max < von_Mises_strain_i)
-			{
-				von_Mises_strain_max = von_Mises_strain_i;
-			}
-		}
-		return von_Mises_strain_max;
-	}
-	//=================================================================================================//
-=======
->>>>>>> 4b650f61
 	void ElasticSolidParticles::writeParticlesToVtuFile(std::ostream &output_file)
 	{
 		SolidParticles::writeParticlesToVtuFile(output_file);
@@ -271,101 +212,6 @@
 		//write von Mises stress
 		output_file << "    <DataArray Name=\"von Mises stress\" type=\"Float32\" Format=\"ascii\">\n";
 		output_file << "    ";
-<<<<<<< HEAD
-		for (size_t i = 0; i != total_real_particles; ++i)
-		{
-			output_file << std::fixed << std::setprecision(9) << von_Mises_stress(i) << " ";
-		}
-		output_file << std::endl;
-		output_file << "    </DataArray>\n";
-
-		//write Displacement
-		output_file << "    <DataArray Name=\"Displacement\" type=\"Float32\" NumberOfComponents=\"3\" Format=\"ascii\">\n";
-		output_file << "    ";
-		for (size_t i = 0; i != total_real_particles; ++i)
-		{
-			Vecd displacement_vector = displacement(i);
-			output_file << displacement_vector[0] << " " << displacement_vector[1] << " " << displacement_vector[2] << " ";
-		}
-		output_file << std::endl;
-		output_file << "    </DataArray>\n";
-
-		//write Normal Vectors
-		output_file << "    <DataArray Name=\"Normal Vector\" type=\"Float32\" NumberOfComponents=\"3\" Format=\"ascii\">\n";
-		output_file << "    ";
-		for (size_t i = 0; i != total_real_particles; ++i)
-		{
-			Vecd normal_vector = normal(i);
-			output_file << normal_vector[0] << " " << normal_vector[1] << " " << normal_vector[2] << " ";
-		}
-		output_file << std::endl;
-		output_file << "    </DataArray>\n";
-
-		//write von Mises strain
-		output_file << "    <DataArray Name=\"von Mises strain\" type=\"Float32\" Format=\"ascii\">\n";
-		output_file << "    ";
-		for (size_t i = 0; i != total_real_particles; ++i)
-		{
-			output_file << std::fixed << std::setprecision(9) << von_Mises_strain(i) << " ";
-		}
-		output_file << std::endl;
-		output_file << "    </DataArray>\n";
-	}
-	//=================================================================================================//
-	void ElasticSolidParticles::writeSurfaceParticlesToVtuFile(std::ofstream &output_file, BodySurface &surface_particles)
-	{
-		SolidParticles::writeSurfaceParticlesToVtuFile(output_file, surface_particles);
-
-		size_t total_surface_particles = surface_particles.body_part_particles_.size();
-
-		//write von Mises stress
-		output_file << "    <DataArray Name=\"von Mises stress\" type=\"Float32\" Format=\"ascii\">\n";
-		output_file << "    ";
-		for (size_t i = 0; i != total_surface_particles; ++i)
-		{
-			size_t particle_i = surface_particles.body_part_particles_[i];
-			output_file << std::fixed << std::setprecision(9) << von_Mises_stress(particle_i) << " ";
-		}
-		output_file << std::endl;
-		output_file << "    </DataArray>\n";
-
-		//write Displacement
-		output_file << "    <DataArray Name=\"Displacement\" type=\"Float32\" NumberOfComponents=\"3\" Format=\"ascii\">\n";
-		output_file << "    ";
-		for (size_t i = 0; i != total_surface_particles; ++i)
-		{
-			size_t particle_i = surface_particles.body_part_particles_[i];
-			Vecd displacement_vector = displacement(particle_i);
-			output_file << displacement_vector[0] << " " << displacement_vector[1] << " " << displacement_vector[2] << " ";
-		}
-		output_file << std::endl;
-		output_file << "    </DataArray>\n";
-
-		//write Normal Vectors
-		output_file << "    <DataArray Name=\"Normal Vector\" type=\"Float32\" NumberOfComponents=\"3\" Format=\"ascii\">\n";
-		output_file << "    ";
-		for (size_t i = 0; i != total_surface_particles; ++i)
-		{
-			size_t particle_i = surface_particles.body_part_particles_[i];
-			Vecd normal_vector = normal(particle_i);
-			output_file << normal_vector[0] << " " << normal_vector[1] << " " << normal_vector[2] << " ";
-		}
-		output_file << std::endl;
-		output_file << "    </DataArray>\n";
-
-		//write von Mises strain
-		output_file << "    <DataArray Name=\"von Mises strain\" type=\"Float32\" Format=\"ascii\">\n";
-		output_file << "    ";
-		for (size_t i = 0; i != total_surface_particles; ++i)
-		{
-			size_t particle_i = surface_particles.body_part_particles_[i];
-			output_file << std::fixed << std::setprecision(9) << von_Mises_strain(particle_i) << " ";
-		}
-		output_file << std::endl;
-		output_file << "    </DataArray>\n";
-	}
-	//=================================================================================================//
-=======
 		for (size_t i = 0; i != total_real_particles; ++i) {
 			output_file << std::fixed << std::setprecision(9) << get_von_Mises_stress(i) << " ";
 		}
@@ -483,7 +329,6 @@
 		*/
 	}
 	//=================================================================================================//
->>>>>>> 4b650f61
 	void ElasticSolidParticles::writePltFileHeader(std::ofstream &output_file)
 	{
 		SolidParticles::writePltFileHeader(output_file);
@@ -497,21 +342,12 @@
 	void ElasticSolidParticles::writePltFileParticleData(std::ofstream &output_file, size_t index_i)
 	{
 		SolidParticles::writePltFileParticleData(output_file, index_i);
-<<<<<<< HEAD
-
-		output_file << von_Mises_stress(index_i) << " ";
-		Vecd displacement_vector = displacement(index_i);
-		output_file << displacement_vector[0] << " " << displacement_vector[1] << " " << displacement_vector[2] << " "
-					<< index_i << " ";
-		output_file << von_Mises_strain(index_i) << " ";
-=======
 		
 		output_file << get_von_Mises_stress(index_i) << " ";
 		Vecd displacement_vector = displacement(index_i);
 		output_file << displacement_vector[0] << " " << displacement_vector[1] << " " << displacement_vector[2] << " "
 			<< index_i << " ";
 		output_file << von_Mises_strain_static(index_i) << " ";
->>>>>>> 4b650f61
 	}
 	//=============================================================================================//
 	void ActiveMuscleParticles::initializeActiveMuscleParticleData()
