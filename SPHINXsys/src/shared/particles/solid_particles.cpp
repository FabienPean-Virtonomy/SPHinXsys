/**
 * @file solid_particles.cpp
 * @brief Definition of functions declared in solid_particles.h
 * @author	Xiangyu Hu and Chi Zhang
 */
#include "solid_particles.h"

#include "base_body.h"
#include "elastic_solid.h"
#include "inelastic_solid.h"
#include "xml_engine.h"

namespace SPH
{
	//=============================================================================================//
	SolidParticles::SolidParticles(SPHBody &sph_body,
								   SharedPtr<Solid> shared_solid_ptr,
								   SharedPtr<ParticleGenerator> particle_generator_ptr)
		: BaseParticles(sph_body, shared_solid_ptr, particle_generator_ptr)
	{
		shared_solid_ptr->assignSolidParticles(this);
		//----------------------------------------------------------------------
		//		register particle data
		//----------------------------------------------------------------------
		registerAVariable<Vecd>(pos_0_, "InitialPosition");
		registerAVariable<Vecd>(n_, "NormalDirection");
		registerAVariable<Vecd>(n_0_, "InitialNormalDirection");
		registerAVariable<Matd>(B_, "CorrectionMatrix", Matd(1.0));
		//----------------------------------------------------------------------
		//		for FSI
		//----------------------------------------------------------------------
		registerAVariable<Vecd>(vel_ave_, "AverageVelocity");
		registerAVariable<Vecd>(dvel_dt_ave_, "AverageAcceleration");
		registerAVariable<Vecd>(force_from_fluid_, "ForceFromFluid");
		//----------------------------------------------------------------------
		//		For solid-solid contact
		//----------------------------------------------------------------------
		registerAVariable<Real>(contact_density_, "ContactDensity");
		registerAVariable<Vecd>(contact_force_, "ContactForce");
		//-----------------------------------------------------------------------------------------
		//		register sortable particle data before building up particle configuration
		//-----------------------------------------------------------------------------------------
		registerASortableVariable<Vecd>("Position");
		registerASortableVariable<Vecd>("InitialPosition");
		registerASortableVariable<Real>("Volume");
		//set the initial value for initial particle position
		for (size_t i = 0; i != pos_n_.size(); ++i)
			pos_0_[i] = pos_n_[i];
		//sorting particle once
		//DynamicCast<RealBody>(this, body)->sortParticleWithCellLinkedList();
	}
	//=============================================================================================//
	void SolidParticles::offsetInitialParticlePosition(Vecd offset)
	{
		for (size_t i = 0; i != total_real_particles_; ++i)
		{
			pos_n_[i] += offset;
			pos_0_[i] += offset;
		}
	}
	//=================================================================================================//
	void SolidParticles::initializeNormalDirectionFromBodyShape()
	{
		ComplexShape &body_shape = sph_body_->body_shape_;
		for (size_t i = 0; i != total_real_particles_; ++i)
		{
			Vecd normal_direction = body_shape.findNormalDirection(pos_n_[i]);
			n_[i] = normal_direction;
			n_0_[i] = normal_direction;
		}
	}
	//=================================================================================================//
	void SolidParticles::initializeNormalDirectionFromShapeAndOp(const std::string &shape_name)
	{
		ComplexShape &body_shape = sph_body_->body_shape_;
		ShapeAndOp *shape_and_op = body_shape.getShapeAndOpByName(shape_name);
		Real switch_sign = shape_and_op->second == ShapeBooleanOps::add ? 1.0 : -1.0;
		for (size_t i = 0; i != total_real_particles_; ++i)
		{
			Vecd normal_direction = switch_sign * shape_and_op->first->findNormalDirection(pos_n_[i]);
			n_[i] = normal_direction;
			n_0_[i] = normal_direction;
		}
	}
	//=================================================================================================//
	Vecd SolidParticles::normalizeKernelGradient(size_t particle_index_i, Vecd &kernel_gradient)
	{
		return B_[particle_index_i] * kernel_gradient;
	}
	//=================================================================================================//
	Vecd SolidParticles::getKernelGradient(size_t particle_index_i, size_t particle_index_j, Real dW_ij, Vecd &e_ij)
	{
		return 0.5 * dW_ij * (B_[particle_index_i] + B_[particle_index_j]) * e_ij;
	}
	//=============================================================================================//
	ElasticSolidParticles::ElasticSolidParticles(SPHBody &sph_body,
												 SharedPtr<ElasticSolid> shared_elastic_solid_ptr,
												 SharedPtr<ParticleGenerator> particle_generator_ptr)
		: SolidParticles(sph_body, shared_elastic_solid_ptr, particle_generator_ptr)
	{
		shared_elastic_solid_ptr->assignElasticSolidParticles(this);
		//----------------------------------------------------------------------
		//		register particle data
		//----------------------------------------------------------------------
		registerAVariable<Matd>(F_, "DeformationGradient", Matd(1.0));
		registerAVariable<Matd>(dF_dt_, "DeformationRate");
		registerAVariable<Matd>(stress_PK1_, "FirstPiolaKirchhoffStress");
		//----------------------------------------------------------------------
		//		add restart output particle data
		//----------------------------------------------------------------------
<<<<<<< HEAD
		addAVariableNameToList<indexMatrix, Matd>(variables_to_restart_, "DeformationGradient");
		// get which stress measure is relevant for the material
		stress_measure_ = shared_elastic_solid_ptr->getRelevantStressMeasureName();
=======
		addAVariableNameToList<Matd>(variables_to_restart_, "DeformationGradient");
>>>>>>> 60d74cb6
	}
	//=================================================================================================//
	StdLargeVec<Real> ElasticSolidParticles::getVonMisesStrainVector(std::string strain_measure, Real poisson)
	{
		StdLargeVec<Real> strain_vector = {};
		for (size_t index_i = 0; index_i < pos_0_.size(); index_i++)
		{
			Real strain = 0.0;
			if (strain_measure == "static") {
				strain = von_Mises_strain_static(index_i);
			} else if (strain_measure == "dynamic") {
				strain = von_Mises_strain_dynamic(index_i, poisson);
			} else {
				throw std::runtime_error("getVonMisesStrainVector: wrong input");
			}
			strain_vector.push_back(strain);
		}
		return strain_vector;
	}
	//=================================================================================================//
	Real ElasticSolidParticles::getVonMisesStrainMax(std::string strain_measure, Real poisson)
	{
		Real strain_max = 0;
		for (size_t index_i = 0; index_i < pos_0_.size(); index_i++)
		{
			Real strain = 0.0;
			if (strain_measure == "static") {
				strain = von_Mises_strain_static(index_i);
			} else if (strain_measure == "dynamic") {
				strain = von_Mises_strain_dynamic(index_i, poisson);
			} else {
				throw std::runtime_error("getVonMisesStrainMax: wrong input");
			}
			if (strain_max < strain) strain_max = strain;
		}
		return strain_max;
	}
	//=================================================================================================//
	StdLargeVec<Real> ElasticSolidParticles::getVonMisesStressVector()
	{	
		StdLargeVec<Real> stress_vector = {};
		for (size_t index_i = 0; index_i < pos_0_.size(); index_i++)
		{
			Real stress = get_von_Mises_stress(index_i);
			stress_vector.push_back(stress);
		}
		return stress_vector;
	}
	//=================================================================================================//
	Real ElasticSolidParticles::getVonMisesStressMax()
	{
		Real stress_max = 0.0;
		for (size_t index_i = 0; index_i < pos_0_.size(); index_i++)
		{
			Real stress = get_von_Mises_stress(index_i);
			if (stress_max < stress) stress_max = stress;
		}
		return stress_max;
	}
	//=================================================================================================//
	void ElasticSolidParticles::writeParticlesToVtpFile(std::ostream &output_file)
	{
		SolidParticles::writeParticlesToVtpFile(output_file);

		size_t total_real_particles = total_real_particles_;

		output_file << "    <DataArray Name=\"von Mises stress\" type=\"Float32\" Format=\"ascii\">\n";
		output_file << "    ";
		for (size_t i = 0; i != total_real_particles; ++i)
		{
			output_file << std::fixed << std::setprecision(9) << get_von_Mises_stress(i) << " ";
		}
		output_file << std::endl;
		output_file << "    </DataArray>\n";
	}
	//=================================================================================================//
<<<<<<< HEAD
=======
	void ElasticSolidParticles::writeParticlesToVtpFile(std::ofstream &output_file)
	{
		SolidParticles::writeParticlesToVtpFile(output_file);

		size_t total_real_particles = total_real_particles_;

		output_file << "    <DataArray Name=\"von Mises stress\" type=\"Float32\" Format=\"ascii\">\n";
		output_file << "    ";
		for (size_t i = 0; i != total_real_particles; ++i)
		{
			output_file << std::fixed << std::setprecision(9) << von_Mises_stress(i) << " ";
		}
		output_file << std::endl;
		output_file << "    </DataArray>\n";
	}
	//=================================================================================================//
>>>>>>> 60d74cb6
	StdLargeVec<Vecd> ElasticSolidParticles::getDisplacement()
	{
		StdLargeVec<Vecd> displacement_vector = {};
		for (size_t index_i = 0; index_i < pos_0_.size(); index_i++)
		{
			displacement_vector.push_back(displacement(index_i));
		}
		return displacement_vector;
	}
	//=================================================================================================//
	StdLargeVec<Vecd> ElasticSolidParticles::getNormal()
	{
		StdLargeVec<Vecd> normal_vector = {};
		for (size_t index_i = 0; index_i < pos_0_.size(); index_i++)
		{
			normal_vector.push_back(normal(index_i));
		}
		return normal_vector;
	}
	//=================================================================================================//
<<<<<<< HEAD
=======
	StdLargeVec<Real> ElasticSolidParticles::getVonMisesStrain()
	{
		StdLargeVec<Real> von_Mises_strain_vector = {};
		for (size_t index_i = 0; index_i < pos_0_.size(); index_i++)
		{
			von_Mises_strain_vector.push_back(von_Mises_strain(index_i));
		}
		return von_Mises_strain_vector;
	}
	//=================================================================================================//
	Real ElasticSolidParticles::getMaxVonMisesStrain()
	{
		Real von_Mises_strain_max = 0;
		for (size_t index_i = 0; index_i < pos_0_.size(); index_i++)
		{
			Real von_Mises_strain_i = von_Mises_strain(index_i);
			if (von_Mises_strain_max < von_Mises_strain_i)
			{
				von_Mises_strain_max = von_Mises_strain_i;
			}
		}
		return von_Mises_strain_max;
	}
	//=================================================================================================//
>>>>>>> 60d74cb6
	void ElasticSolidParticles::writeParticlesToVtuFile(std::ostream &output_file)
	{
		SolidParticles::writeParticlesToVtuFile(output_file);

		size_t total_real_particles = total_real_particles_;

		//write von Mises stress
		output_file << "    <DataArray Name=\"von Mises stress\" type=\"Float32\" Format=\"ascii\">\n";
		output_file << "    ";
<<<<<<< HEAD
		for (size_t i = 0; i != total_real_particles; ++i) {
			output_file << std::fixed << std::setprecision(9) << get_von_Mises_stress(i) << " ";
		}
		output_file << std::endl;
		output_file << "    </DataArray>\n";

		//write Displacement
		output_file << "    <DataArray Name=\"Displacement\" type=\"Float32\" NumberOfComponents=\"3\" Format=\"ascii\">\n";
		output_file << "    ";
		for (size_t i = 0; i != total_real_particles; ++i) {
			Vecd displacement_vector = displacement(i);
			output_file << displacement_vector[0] << " " << displacement_vector[1] << " " << displacement_vector[2] << " ";
		}
		output_file << std::endl;
		output_file << "    </DataArray>\n";

		//write Normal Vectors
		output_file << "    <DataArray Name=\"Normal Vector\" type=\"Float32\" NumberOfComponents=\"3\" Format=\"ascii\">\n";
		output_file << "    ";
		for (size_t i = 0; i != total_real_particles; ++i) {
			Vecd normal_vector = normal(i);
			output_file << normal_vector[0] << " " << normal_vector[1] << " " << normal_vector[2] << " ";
		}
		output_file << std::endl;
		output_file << "    </DataArray>\n";

		//write von Mises strain
		output_file << "    <DataArray Name=\"von Mises strain\" type=\"Float32\" Format=\"ascii\">\n";
		output_file << "    ";
		for (size_t i = 0; i != total_real_particles; ++i) {
			output_file << std::fixed << std::setprecision(9) << von_Mises_strain_static(i) << " ";
		}
		output_file << std::endl;
		output_file << "    </DataArray>\n";
	}
	//=================================================================================================//
	void ElasticSolidParticles::writeSurfaceParticlesToVtuFile(std::ostream& output_file, BodySurface& surface_particles)
	{
		SolidParticles::writeSurfaceParticlesToVtuFile(output_file, surface_particles);

		size_t total_surface_particles = surface_particles.body_part_particles_.size();

		/** write Min Principal stress */
		/** precision: 6 - higher precision because it depends on the E modulus */
		output_file << "    <DataArray Name=\"Principal stress\" type=\"Float32\" Format=\"ascii\">\n";
		output_file << "    ";
		for (size_t i = 0; i != total_surface_particles; ++i) {
			size_t particle_i = surface_particles.body_part_particles_[i];
			Vecd stress = get_Principal_stresses(particle_i);
			output_file << std::fixed << std::setprecision(6) << stress[0] << " "; // take the max. component, which is the first one, this represents the max. tension
		}
		output_file << std::endl;
		output_file << "    </DataArray>\n";

		/** write von Mises stress */
		/** precision: 6 - higher precision because it depends on the E modulus */
		output_file << "    <DataArray Name=\"von Mises stress\" type=\"Float32\" Format=\"ascii\">\n";
		output_file << "    ";
		for (size_t i = 0; i != total_surface_particles; ++i) {
			size_t particle_i = surface_particles.body_part_particles_[i];
			output_file << std::fixed << std::setprecision(6) << get_von_Mises_stress(particle_i) << " ";
		}
		output_file << std::endl;
		output_file << "    </DataArray>\n";

		/** write Min Principal strain */
		/** precision: 3 - 0.1% accuracy */
		output_file << "    <DataArray Name=\"Principal strain\" type=\"Float32\" Format=\"ascii\">\n";
		output_file << "    ";
		for (size_t i = 0; i != total_surface_particles; ++i) {
			size_t particle_i = surface_particles.body_part_particles_[i];
			Vecd strain = get_Principal_strains(particle_i);
			output_file << std::fixed << std::setprecision(3) << strain[0] << " "; // take the max. component, which is the first one, this represents the max. tension
		}
		output_file << std::endl;
		output_file << "    </DataArray>\n";

		/** write von Mises strain */
		/** precision: 3 - 0.1% accuracy */
		output_file << "    <DataArray Name=\"von Mises strain\" type=\"Float32\" Format=\"ascii\">\n";
		output_file << "    ";
		for (size_t i = 0; i != total_surface_particles; ++i) {
			size_t particle_i = surface_particles.body_part_particles_[i];
			output_file << std::fixed << std::setprecision(3) << von_Mises_strain_static(particle_i) << " ";
		}
		output_file << std::endl;
		output_file << "    </DataArray>\n";

		/** write Displacement */
		/** precision: 3 - 0.1 mm accuracy */
		output_file << "    <DataArray Name=\"Displacement\" type=\"Float32\" NumberOfComponents=\"3\" Format=\"ascii\">\n";
		output_file << "    ";
		for (size_t i = 0; i != total_surface_particles; ++i) {
			size_t particle_i = surface_particles.body_part_particles_[i];
			Vecd displacement_vector = displacement(particle_i);
			output_file << std::fixed << std::setprecision(4) << displacement_vector[0] << " "
						<< std::fixed << std::setprecision(4) << displacement_vector[1] << " "
						<< std::fixed << std::setprecision(4) << displacement_vector[2] << " ";
		}
		output_file << std::endl;
		output_file << "    </DataArray>\n";

		/** write Normal Vectors  */
		/*
		// removed for production
		output_file << "    <DataArray Name=\"Normal Vector\" type=\"Float32\" NumberOfComponents=\"3\" Format=\"ascii\">\n";
		output_file << "    ";
		for (size_t i = 0; i != total_surface_particles; ++i) {
			size_t particle_i = surface_particles.body_part_particles_[i];
			Vecd normal_vector = normal(particle_i);
			output_file << normal_vector[0] << " " << normal_vector[1] << " " << normal_vector[2] << " ";
		}
		output_file << std::endl;
		output_file << "    </DataArray>\n";
		*/
	}
	//=================================================================================================//
=======
		for (size_t i = 0; i != total_real_particles; ++i)
		{
			output_file << std::fixed << std::setprecision(9) << von_Mises_stress(i) << " ";
		}
		output_file << std::endl;
		output_file << "    </DataArray>\n";

		//write Displacement
		output_file << "    <DataArray Name=\"Displacement\" type=\"Float32\" NumberOfComponents=\"3\" Format=\"ascii\">\n";
		output_file << "    ";
		for (size_t i = 0; i != total_real_particles; ++i)
		{
			Vecd displacement_vector = displacement(i);
			output_file << displacement_vector[0] << " " << displacement_vector[1] << " " << displacement_vector[2] << " ";
		}
		output_file << std::endl;
		output_file << "    </DataArray>\n";

		//write Normal Vectors
		output_file << "    <DataArray Name=\"Normal Vector\" type=\"Float32\" NumberOfComponents=\"3\" Format=\"ascii\">\n";
		output_file << "    ";
		for (size_t i = 0; i != total_real_particles; ++i)
		{
			Vecd normal_vector = normal(i);
			output_file << normal_vector[0] << " " << normal_vector[1] << " " << normal_vector[2] << " ";
		}
		output_file << std::endl;
		output_file << "    </DataArray>\n";

		//write von Mises strain
		output_file << "    <DataArray Name=\"von Mises strain\" type=\"Float32\" Format=\"ascii\">\n";
		output_file << "    ";
		for (size_t i = 0; i != total_real_particles; ++i)
		{
			output_file << std::fixed << std::setprecision(9) << von_Mises_strain(i) << " ";
		}
		output_file << std::endl;
		output_file << "    </DataArray>\n";
	}
	//=================================================================================================//
	void ElasticSolidParticles::writeSurfaceParticlesToVtuFile(std::ofstream &output_file, BodySurface &surface_particles)
	{
		SolidParticles::writeSurfaceParticlesToVtuFile(output_file, surface_particles);

		size_t total_surface_particles = surface_particles.body_part_particles_.size();

		//write von Mises stress
		output_file << "    <DataArray Name=\"von Mises stress\" type=\"Float32\" Format=\"ascii\">\n";
		output_file << "    ";
		for (size_t i = 0; i != total_surface_particles; ++i)
		{
			size_t particle_i = surface_particles.body_part_particles_[i];
			output_file << std::fixed << std::setprecision(9) << von_Mises_stress(particle_i) << " ";
		}
		output_file << std::endl;
		output_file << "    </DataArray>\n";

		//write Displacement
		output_file << "    <DataArray Name=\"Displacement\" type=\"Float32\" NumberOfComponents=\"3\" Format=\"ascii\">\n";
		output_file << "    ";
		for (size_t i = 0; i != total_surface_particles; ++i)
		{
			size_t particle_i = surface_particles.body_part_particles_[i];
			Vecd displacement_vector = displacement(particle_i);
			output_file << displacement_vector[0] << " " << displacement_vector[1] << " " << displacement_vector[2] << " ";
		}
		output_file << std::endl;
		output_file << "    </DataArray>\n";

		//write Normal Vectors
		output_file << "    <DataArray Name=\"Normal Vector\" type=\"Float32\" NumberOfComponents=\"3\" Format=\"ascii\">\n";
		output_file << "    ";
		for (size_t i = 0; i != total_surface_particles; ++i)
		{
			size_t particle_i = surface_particles.body_part_particles_[i];
			Vecd normal_vector = normal(particle_i);
			output_file << normal_vector[0] << " " << normal_vector[1] << " " << normal_vector[2] << " ";
		}
		output_file << std::endl;
		output_file << "    </DataArray>\n";

		//write von Mises strain
		output_file << "    <DataArray Name=\"von Mises strain\" type=\"Float32\" Format=\"ascii\">\n";
		output_file << "    ";
		for (size_t i = 0; i != total_surface_particles; ++i)
		{
			size_t particle_i = surface_particles.body_part_particles_[i];
			output_file << std::fixed << std::setprecision(9) << von_Mises_strain(particle_i) << " ";
		}
		output_file << std::endl;
		output_file << "    </DataArray>\n";
	}
	//=================================================================================================//
>>>>>>> 60d74cb6
	void ElasticSolidParticles::writePltFileHeader(std::ofstream &output_file)
	{
		SolidParticles::writePltFileHeader(output_file);

		output_file << ",\" von Mises stress \"";
		output_file << ",\" Displacement \"";
		output_file << ",\" Normal Vectors \"";
		output_file << ",\" von Mises strain \"";
	}
	//=================================================================================================//
	void ElasticSolidParticles::writePltFileParticleData(std::ofstream &output_file, size_t index_i)
	{
		SolidParticles::writePltFileParticleData(output_file, index_i);
<<<<<<< HEAD
		
		output_file << get_von_Mises_stress(index_i) << " ";
		Vecd displacement_vector = displacement(index_i);
		output_file << displacement_vector[0] << " " << displacement_vector[1] << " " << displacement_vector[2] << " "
			<< index_i << " ";
		output_file << von_Mises_strain_static(index_i) << " ";
=======

		output_file << von_Mises_stress(index_i) << " ";
		Vecd displacement_vector = displacement(index_i);
		output_file << displacement_vector[0] << " " << displacement_vector[1] << " " << displacement_vector[2] << " "
					<< index_i << " ";
		output_file << von_Mises_strain(index_i) << " ";
>>>>>>> 60d74cb6
	}
	//=============================================================================================//
	void ActiveMuscleParticles::initializeActiveMuscleParticleData()
	{
		//----------------------------------------------------------------------
		//		register particle data
		//----------------------------------------------------------------------
		registerAVariable<Matd>(active_stress_, "ActiveStress");
		registerAVariable<Real>(active_contraction_stress_, "ActiveContractionStress");
		//----------------------------------------------------------------------
		//		add restart output particle data
		//----------------------------------------------------------------------
		addAVariableNameToList<Real>(variables_to_restart_, "ActiveContractionStress");
	}
	//=============================================================================================//
	ShellParticles::ShellParticles(SPHBody &sph_body,
								   SharedPtr<ElasticSolid> shared_elastic_solid_ptr,
								   SharedPtr<ParticleGenerator> particle_generator_ptr, Real thickness)
		: ElasticSolidParticles(sph_body, shared_elastic_solid_ptr, particle_generator_ptr)
	{
		shared_elastic_solid_ptr->assignElasticSolidParticles(this);
		//----------------------------------------------------------------------
		//		register particle data
		//----------------------------------------------------------------------
		registerAVariable<Matd>(transformation_matrix_, "TransformationMatrix", Matd(1.0));
		registerAVariable<Real>(shell_thickness_, "Thickness", thickness);
		registerAVariable<Vecd>(pseudo_n_, "PseudoNormal");
		registerAVariable<Vecd>(dpseudo_n_dt_, "PseudoNormalChangeRate");
		registerAVariable<Vecd>(dpseudo_n_d2t_, "PseudoNormal2ndOrderTimeDerivative");
		registerAVariable<Vecd>(rotation_, "Rotation");
		registerAVariable<Vecd>(angular_vel_, "AngularVelocity");
		registerAVariable<Vecd>(dangular_vel_dt_, "AngularAcceleration");
		registerAVariable<Matd>(F_bending_, "BendingDeformationGradient");
		registerAVariable<Matd>(dF_bending_dt_, "BendingDeformationGradientChangeRate");
		registerAVariable<Vecd>(global_shear_stress_, "GlobalShearStress");
		registerAVariable<Matd>(global_stress_, "GlobalStress");
		registerAVariable<Matd>(global_moment_, "GlobalMoment");
		//----------------------------------------------------------------------
		//		add basic output particle data
		//----------------------------------------------------------------------
		addAVariableToWrite<Vecd>("Rotation");
		//----------------------------------------------------------------------
		//		add restart output particle data
		//----------------------------------------------------------------------
		addAVariableNameToList<Vecd>(variables_to_restart_, "PseudoNormal");
		addAVariableNameToList<Vecd>(variables_to_restart_, "Rotation");
		addAVariableNameToList<Vecd>(variables_to_restart_, "AngularVelocity");
	}
	//=================================================================================================//
}<|MERGE_RESOLUTION|>--- conflicted
+++ resolved
@@ -108,13 +108,7 @@
 		//----------------------------------------------------------------------
 		//		add restart output particle data
 		//----------------------------------------------------------------------
-<<<<<<< HEAD
-		addAVariableNameToList<indexMatrix, Matd>(variables_to_restart_, "DeformationGradient");
-		// get which stress measure is relevant for the material
-		stress_measure_ = shared_elastic_solid_ptr->getRelevantStressMeasureName();
-=======
 		addAVariableNameToList<Matd>(variables_to_restart_, "DeformationGradient");
->>>>>>> 60d74cb6
 	}
 	//=================================================================================================//
 	StdLargeVec<Real> ElasticSolidParticles::getVonMisesStrainVector(std::string strain_measure, Real poisson)
@@ -191,8 +185,6 @@
 		output_file << "    </DataArray>\n";
 	}
 	//=================================================================================================//
-<<<<<<< HEAD
-=======
 	void ElasticSolidParticles::writeParticlesToVtpFile(std::ofstream &output_file)
 	{
 		SolidParticles::writeParticlesToVtpFile(output_file);
@@ -209,7 +201,6 @@
 		output_file << "    </DataArray>\n";
 	}
 	//=================================================================================================//
->>>>>>> 60d74cb6
 	StdLargeVec<Vecd> ElasticSolidParticles::getDisplacement()
 	{
 		StdLargeVec<Vecd> displacement_vector = {};
@@ -230,8 +221,6 @@
 		return normal_vector;
 	}
 	//=================================================================================================//
-<<<<<<< HEAD
-=======
 	StdLargeVec<Real> ElasticSolidParticles::getVonMisesStrain()
 	{
 		StdLargeVec<Real> von_Mises_strain_vector = {};
@@ -256,7 +245,6 @@
 		return von_Mises_strain_max;
 	}
 	//=================================================================================================//
->>>>>>> 60d74cb6
 	void ElasticSolidParticles::writeParticlesToVtuFile(std::ostream &output_file)
 	{
 		SolidParticles::writeParticlesToVtuFile(output_file);
@@ -266,9 +254,9 @@
 		//write von Mises stress
 		output_file << "    <DataArray Name=\"von Mises stress\" type=\"Float32\" Format=\"ascii\">\n";
 		output_file << "    ";
-<<<<<<< HEAD
-		for (size_t i = 0; i != total_real_particles; ++i) {
-			output_file << std::fixed << std::setprecision(9) << get_von_Mises_stress(i) << " ";
+		for (size_t i = 0; i != total_real_particles; ++i)
+		{
+			output_file << std::fixed << std::setprecision(9) << von_Mises_stress(i) << " ";
 		}
 		output_file << std::endl;
 		output_file << "    </DataArray>\n";
@@ -276,7 +264,8 @@
 		//write Displacement
 		output_file << "    <DataArray Name=\"Displacement\" type=\"Float32\" NumberOfComponents=\"3\" Format=\"ascii\">\n";
 		output_file << "    ";
-		for (size_t i = 0; i != total_real_particles; ++i) {
+		for (size_t i = 0; i != total_real_particles; ++i)
+		{
 			Vecd displacement_vector = displacement(i);
 			output_file << displacement_vector[0] << " " << displacement_vector[1] << " " << displacement_vector[2] << " ";
 		}
@@ -286,7 +275,8 @@
 		//write Normal Vectors
 		output_file << "    <DataArray Name=\"Normal Vector\" type=\"Float32\" NumberOfComponents=\"3\" Format=\"ascii\">\n";
 		output_file << "    ";
-		for (size_t i = 0; i != total_real_particles; ++i) {
+		for (size_t i = 0; i != total_real_particles; ++i)
+		{
 			Vecd normal_vector = normal(i);
 			output_file << normal_vector[0] << " " << normal_vector[1] << " " << normal_vector[2] << " ";
 		}
@@ -296,179 +286,58 @@
 		//write von Mises strain
 		output_file << "    <DataArray Name=\"von Mises strain\" type=\"Float32\" Format=\"ascii\">\n";
 		output_file << "    ";
-		for (size_t i = 0; i != total_real_particles; ++i) {
-			output_file << std::fixed << std::setprecision(9) << von_Mises_strain_static(i) << " ";
-		}
-		output_file << std::endl;
-		output_file << "    </DataArray>\n";
-	}
-	//=================================================================================================//
-	void ElasticSolidParticles::writeSurfaceParticlesToVtuFile(std::ostream& output_file, BodySurface& surface_particles)
+		for (size_t i = 0; i != total_real_particles; ++i)
+		{
+			output_file << std::fixed << std::setprecision(9) << von_Mises_strain(i) << " ";
+		}
+		output_file << std::endl;
+		output_file << "    </DataArray>\n";
+	}
+	//=================================================================================================//
+	void ElasticSolidParticles::writeSurfaceParticlesToVtuFile(std::ofstream &output_file, BodySurface &surface_particles)
 	{
 		SolidParticles::writeSurfaceParticlesToVtuFile(output_file, surface_particles);
 
 		size_t total_surface_particles = surface_particles.body_part_particles_.size();
 
-		/** write Min Principal stress */
-		/** precision: 6 - higher precision because it depends on the E modulus */
-		output_file << "    <DataArray Name=\"Principal stress\" type=\"Float32\" Format=\"ascii\">\n";
-		output_file << "    ";
-		for (size_t i = 0; i != total_surface_particles; ++i) {
+		//write von Mises stress
+		output_file << "    <DataArray Name=\"von Mises stress\" type=\"Float32\" Format=\"ascii\">\n";
+		output_file << "    ";
+		for (size_t i = 0; i != total_surface_particles; ++i)
+		{
 			size_t particle_i = surface_particles.body_part_particles_[i];
-			Vecd stress = get_Principal_stresses(particle_i);
-			output_file << std::fixed << std::setprecision(6) << stress[0] << " "; // take the max. component, which is the first one, this represents the max. tension
-		}
-		output_file << std::endl;
-		output_file << "    </DataArray>\n";
-
-		/** write von Mises stress */
-		/** precision: 6 - higher precision because it depends on the E modulus */
-		output_file << "    <DataArray Name=\"von Mises stress\" type=\"Float32\" Format=\"ascii\">\n";
-		output_file << "    ";
-		for (size_t i = 0; i != total_surface_particles; ++i) {
-			size_t particle_i = surface_particles.body_part_particles_[i];
-			output_file << std::fixed << std::setprecision(6) << get_von_Mises_stress(particle_i) << " ";
-		}
-		output_file << std::endl;
-		output_file << "    </DataArray>\n";
-
-		/** write Min Principal strain */
-		/** precision: 3 - 0.1% accuracy */
-		output_file << "    <DataArray Name=\"Principal strain\" type=\"Float32\" Format=\"ascii\">\n";
-		output_file << "    ";
-		for (size_t i = 0; i != total_surface_particles; ++i) {
-			size_t particle_i = surface_particles.body_part_particles_[i];
-			Vecd strain = get_Principal_strains(particle_i);
-			output_file << std::fixed << std::setprecision(3) << strain[0] << " "; // take the max. component, which is the first one, this represents the max. tension
-		}
-		output_file << std::endl;
-		output_file << "    </DataArray>\n";
-
-		/** write von Mises strain */
-		/** precision: 3 - 0.1% accuracy */
-		output_file << "    <DataArray Name=\"von Mises strain\" type=\"Float32\" Format=\"ascii\">\n";
-		output_file << "    ";
-		for (size_t i = 0; i != total_surface_particles; ++i) {
-			size_t particle_i = surface_particles.body_part_particles_[i];
-			output_file << std::fixed << std::setprecision(3) << von_Mises_strain_static(particle_i) << " ";
-		}
-		output_file << std::endl;
-		output_file << "    </DataArray>\n";
-
-		/** write Displacement */
-		/** precision: 3 - 0.1 mm accuracy */
+			output_file << std::fixed << std::setprecision(9) << von_Mises_stress(particle_i) << " ";
+		}
+		output_file << std::endl;
+		output_file << "    </DataArray>\n";
+
+		//write Displacement
 		output_file << "    <DataArray Name=\"Displacement\" type=\"Float32\" NumberOfComponents=\"3\" Format=\"ascii\">\n";
 		output_file << "    ";
-		for (size_t i = 0; i != total_surface_particles; ++i) {
+		for (size_t i = 0; i != total_surface_particles; ++i)
+		{
 			size_t particle_i = surface_particles.body_part_particles_[i];
 			Vecd displacement_vector = displacement(particle_i);
-			output_file << std::fixed << std::setprecision(4) << displacement_vector[0] << " "
-						<< std::fixed << std::setprecision(4) << displacement_vector[1] << " "
-						<< std::fixed << std::setprecision(4) << displacement_vector[2] << " ";
-		}
-		output_file << std::endl;
-		output_file << "    </DataArray>\n";
-
-		/** write Normal Vectors  */
-		/*
-		// removed for production
+			output_file << displacement_vector[0] << " " << displacement_vector[1] << " " << displacement_vector[2] << " ";
+		}
+		output_file << std::endl;
+		output_file << "    </DataArray>\n";
+
+		//write Normal Vectors
 		output_file << "    <DataArray Name=\"Normal Vector\" type=\"Float32\" NumberOfComponents=\"3\" Format=\"ascii\">\n";
 		output_file << "    ";
-		for (size_t i = 0; i != total_surface_particles; ++i) {
+		for (size_t i = 0; i != total_surface_particles; ++i)
+		{
 			size_t particle_i = surface_particles.body_part_particles_[i];
 			Vecd normal_vector = normal(particle_i);
 			output_file << normal_vector[0] << " " << normal_vector[1] << " " << normal_vector[2] << " ";
 		}
 		output_file << std::endl;
 		output_file << "    </DataArray>\n";
-		*/
-	}
-	//=================================================================================================//
-=======
-		for (size_t i = 0; i != total_real_particles; ++i)
-		{
-			output_file << std::fixed << std::setprecision(9) << von_Mises_stress(i) << " ";
-		}
-		output_file << std::endl;
-		output_file << "    </DataArray>\n";
-
-		//write Displacement
-		output_file << "    <DataArray Name=\"Displacement\" type=\"Float32\" NumberOfComponents=\"3\" Format=\"ascii\">\n";
-		output_file << "    ";
-		for (size_t i = 0; i != total_real_particles; ++i)
-		{
-			Vecd displacement_vector = displacement(i);
-			output_file << displacement_vector[0] << " " << displacement_vector[1] << " " << displacement_vector[2] << " ";
-		}
-		output_file << std::endl;
-		output_file << "    </DataArray>\n";
-
-		//write Normal Vectors
-		output_file << "    <DataArray Name=\"Normal Vector\" type=\"Float32\" NumberOfComponents=\"3\" Format=\"ascii\">\n";
-		output_file << "    ";
-		for (size_t i = 0; i != total_real_particles; ++i)
-		{
-			Vecd normal_vector = normal(i);
-			output_file << normal_vector[0] << " " << normal_vector[1] << " " << normal_vector[2] << " ";
-		}
-		output_file << std::endl;
-		output_file << "    </DataArray>\n";
 
 		//write von Mises strain
 		output_file << "    <DataArray Name=\"von Mises strain\" type=\"Float32\" Format=\"ascii\">\n";
 		output_file << "    ";
-		for (size_t i = 0; i != total_real_particles; ++i)
-		{
-			output_file << std::fixed << std::setprecision(9) << von_Mises_strain(i) << " ";
-		}
-		output_file << std::endl;
-		output_file << "    </DataArray>\n";
-	}
-	//=================================================================================================//
-	void ElasticSolidParticles::writeSurfaceParticlesToVtuFile(std::ofstream &output_file, BodySurface &surface_particles)
-	{
-		SolidParticles::writeSurfaceParticlesToVtuFile(output_file, surface_particles);
-
-		size_t total_surface_particles = surface_particles.body_part_particles_.size();
-
-		//write von Mises stress
-		output_file << "    <DataArray Name=\"von Mises stress\" type=\"Float32\" Format=\"ascii\">\n";
-		output_file << "    ";
-		for (size_t i = 0; i != total_surface_particles; ++i)
-		{
-			size_t particle_i = surface_particles.body_part_particles_[i];
-			output_file << std::fixed << std::setprecision(9) << von_Mises_stress(particle_i) << " ";
-		}
-		output_file << std::endl;
-		output_file << "    </DataArray>\n";
-
-		//write Displacement
-		output_file << "    <DataArray Name=\"Displacement\" type=\"Float32\" NumberOfComponents=\"3\" Format=\"ascii\">\n";
-		output_file << "    ";
-		for (size_t i = 0; i != total_surface_particles; ++i)
-		{
-			size_t particle_i = surface_particles.body_part_particles_[i];
-			Vecd displacement_vector = displacement(particle_i);
-			output_file << displacement_vector[0] << " " << displacement_vector[1] << " " << displacement_vector[2] << " ";
-		}
-		output_file << std::endl;
-		output_file << "    </DataArray>\n";
-
-		//write Normal Vectors
-		output_file << "    <DataArray Name=\"Normal Vector\" type=\"Float32\" NumberOfComponents=\"3\" Format=\"ascii\">\n";
-		output_file << "    ";
-		for (size_t i = 0; i != total_surface_particles; ++i)
-		{
-			size_t particle_i = surface_particles.body_part_particles_[i];
-			Vecd normal_vector = normal(particle_i);
-			output_file << normal_vector[0] << " " << normal_vector[1] << " " << normal_vector[2] << " ";
-		}
-		output_file << std::endl;
-		output_file << "    </DataArray>\n";
-
-		//write von Mises strain
-		output_file << "    <DataArray Name=\"von Mises strain\" type=\"Float32\" Format=\"ascii\">\n";
-		output_file << "    ";
 		for (size_t i = 0; i != total_surface_particles; ++i)
 		{
 			size_t particle_i = surface_particles.body_part_particles_[i];
@@ -478,7 +347,6 @@
 		output_file << "    </DataArray>\n";
 	}
 	//=================================================================================================//
->>>>>>> 60d74cb6
 	void ElasticSolidParticles::writePltFileHeader(std::ofstream &output_file)
 	{
 		SolidParticles::writePltFileHeader(output_file);
@@ -492,21 +360,12 @@
 	void ElasticSolidParticles::writePltFileParticleData(std::ofstream &output_file, size_t index_i)
 	{
 		SolidParticles::writePltFileParticleData(output_file, index_i);
-<<<<<<< HEAD
-		
-		output_file << get_von_Mises_stress(index_i) << " ";
-		Vecd displacement_vector = displacement(index_i);
-		output_file << displacement_vector[0] << " " << displacement_vector[1] << " " << displacement_vector[2] << " "
-			<< index_i << " ";
-		output_file << von_Mises_strain_static(index_i) << " ";
-=======
 
 		output_file << von_Mises_stress(index_i) << " ";
 		Vecd displacement_vector = displacement(index_i);
 		output_file << displacement_vector[0] << " " << displacement_vector[1] << " " << displacement_vector[2] << " "
 					<< index_i << " ";
 		output_file << von_Mises_strain(index_i) << " ";
->>>>>>> 60d74cb6
 	}
 	//=============================================================================================//
 	void ActiveMuscleParticles::initializeActiveMuscleParticleData()
