/**
 * @file base_particles.cpp
 * @brief Definition of functions declared in base_particles.h
 * @author	Xiangyu Hu and Chi Zhang
 */
#include "base_particles.h"
#include "base_particles.hpp"

#include "base_body.h"
#include "base_material.h"
#include "base_particle_generator.h"
#include "xml_engine.h"

namespace SPH
{
	//=================================================================================================//
	BaseParticles::BaseParticles(SPHBody &sph_body,
								 SharedPtr<BaseMaterial> base_material_ptr,
								 SharedPtr<ParticleGenerator> particle_generator)
		: base_material_(base_material_ptr_keeper_.assignPtr(base_material_ptr)),
		  rho0_(base_material_->ReferenceDensity()),
		  sigma0_(sph_body.sph_adaptation_->ReferenceNumberDensity()),
		  speed_max_(0.0), signal_speed_max_(0.0),
		  total_real_particles_(0), real_particles_bound_(0), total_ghost_particles_(0),
		  sph_body_(&sph_body), body_name_(sph_body.getBodyName()),
		  restart_xml_engine_("xml_restart", "particles"),
		  reload_xml_engine_("xml_particle_reload", "particles")
	{
		sph_body.assignBaseParticles(this);
		//----------------------------------------------------------------------
		//		register particle data
		//----------------------------------------------------------------------
<<<<<<< HEAD
		registerAVariable<indexVector, Vecd>(pos_n_, "Position");
		registerAVariable<indexVector, Vecd>(vel_n_, "Velocity");
		registerAVariable<indexVector, Vecd>(dvel_dt_, "Acceleration");
		registerAVariable<indexVector, Vecd>(dvel_dt_prior_, "PriorAcceleration");
		registerAVariable<indexScalar, Real>(Vol_, "Volume");
		registerAVariable<indexScalar, Real>(rho_n_, "Density");
		registerAVariable<indexScalar, Real>(mass_, "Mass");
		//----------------------------------------------------------------------
		//		add basic output particle data
		//----------------------------------------------------------------------
		addAVariableToWrite<indexVector, Vecd>("Velocity");
		addAVariableToWrite<indexVector, Vecd>("Acceleration");
		//----------------------------------------------------------------------
		//		add restart output particle data
		//----------------------------------------------------------------------
		addAVariableNameToList<indexVector, Vecd>(variables_to_restart_, "Position");
		addAVariableNameToList<indexVector, Vecd>(variables_to_restart_, "Velocity");
		addAVariableNameToList<indexVector, Vecd>(variables_to_restart_, "Acceleration");
		addAVariableNameToList<indexScalar, Real>(variables_to_restart_, "Volume");
=======
		registerAVariable<Vecd>(pos_n_, "Position");
		registerAVariable<Vecd>(vel_n_, "Velocity");
		registerAVariable<Vecd>(dvel_dt_, "Acceleration");
		registerAVariable<Vecd>(dvel_dt_prior_, "PriorAcceleration");
		registerAVariable<Real>(Vol_, "Volume");
		registerAVariable<Real>(rho_n_, "Density");
		registerAVariable<Real>(mass_, "Mass");
		//----------------------------------------------------------------------
		//		add basic output particle data
		//----------------------------------------------------------------------
		addAVariableToWrite<Vecd>("Velocity");
		addAVariableToWrite<Vecd>("Acceleration");
		//----------------------------------------------------------------------
		//		add restart output particle data
		//----------------------------------------------------------------------
		addAVariableNameToList<Vecd>(variables_to_restart_, "Position");
		addAVariableNameToList<Vecd>(variables_to_restart_, "Velocity");
		addAVariableNameToList<Vecd>(variables_to_restart_, "Acceleration");
		addAVariableNameToList<Real>(variables_to_restart_, "Volume");
>>>>>>> 60d74cb6

		particle_generator->initialize(&sph_body);
		particle_generator->createBaseParticles(this);
		real_particles_bound_ = total_real_particles_;

		sph_body.sph_adaptation_->assignBaseParticles(this);
		base_material_->assignBaseParticles(this);
	}
	//=================================================================================================//
	void BaseParticles::initializeABaseParticle(Vecd pnt, Real Vol_0)
	{
		total_real_particles_++;
		sequence_.push_back(0);
		sorted_id_.push_back(pos_n_.size());
		unsorted_id_.push_back(pos_n_.size());

		pos_n_.push_back(pnt);
		vel_n_.push_back(Vecd(0));
		dvel_dt_.push_back(Vecd(0));
		dvel_dt_prior_.push_back(Vecd(0));

		Vol_.push_back(Vol_0);
		rho_n_.push_back(rho0_);
		mass_.push_back(rho0_ * Vol_0);
	}
	//=================================================================================================//
	void BaseParticles::addAParticleEntry()
	{
		sequence_.push_back(0);
		sorted_id_.push_back(pos_n_.size());
		unsorted_id_.push_back(pos_n_.size());

		add_a_particle_value_(all_particle_data_);
	}
	//=================================================================================================//
	void BaseParticles::addBufferParticles(size_t buffer_size)
	{
		for (size_t i = 0; i != buffer_size; ++i)
		{
			addAParticleEntry();
		}
		real_particles_bound_ += buffer_size;
	}
	//=================================================================================================//
	void BaseParticles::copyFromAnotherParticle(size_t this_index, size_t another_index)
	{
		updateFromAnotherParticle(this_index, another_index);
	}
	//=================================================================================================//
	void BaseParticles::updateFromAnotherParticle(size_t this_index, size_t another_index)
	{
		copy_a_particle_value_(all_particle_data_, this_index, another_index);
	}
	//=================================================================================================//
	size_t BaseParticles::insertAGhostParticle(size_t index_i)
	{
		total_ghost_particles_ += 1;
		size_t expected_size = real_particles_bound_ + total_ghost_particles_;
		size_t expected_particle_index = expected_size - 1;
		if (expected_size <= pos_n_.size())
		{
			copyFromAnotherParticle(expected_particle_index, index_i);
			/** For a ghost particle, its sorted id is that of corresponding real particle. */
			sorted_id_[expected_particle_index] = index_i;
		}
		else
		{
			addAParticleEntry();
			copyFromAnotherParticle(expected_particle_index, index_i);
			/** For a ghost particle, its sorted id is that of corresponding real particle. */
			sorted_id_[expected_particle_index] = index_i;
		}
		return expected_particle_index;
	}
	//=================================================================================================//
	void BaseParticles::switchToBufferParticle(size_t index_i)
	{
		size_t last_real_particle_index = total_real_particles_ - 1;
		updateFromAnotherParticle(index_i, last_real_particle_index);
		unsorted_id_[index_i] = unsorted_id_[last_real_particle_index];
		total_real_particles_ -= 1;
	}
//=================================================================================================//
	void BaseParticles::writeParticlesToVtuFile(std::ostream& output_file)
	{
		size_t total_real_particles = total_real_particles_;

<<<<<<< HEAD
		/** write current/final particle positions first */
=======
		//write current/final particle positions first
>>>>>>> 60d74cb6
		output_file << "   <Points>\n";
		output_file << "    <DataArray Name=\"Position\" type=\"Float32\"  NumberOfComponents=\"3\" Format=\"ascii\">\n";
		output_file << "    ";
		for (size_t i = 0; i != total_real_particles; ++i) {
			Vec3d particle_position = upgradeToVector3D(pos_n_[i]);
			output_file << particle_position[0] << " " << particle_position[1] << " " << particle_position[2] << " ";
		}
		output_file << std::endl;
		output_file << "    </DataArray>\n";
		output_file << "   </Points>\n";

		/** write header of particles data */
		output_file << "   <PointData  Vectors=\"vector\">\n";

		// REMOVED TEMPORARILY
		// /** write sorted particles ID */
		// output_file << "    <DataArray Name=\"SortedParticle_ID\" type=\"Int32\" Format=\"ascii\">\n";
		// output_file << "    ";
		// for (size_t i = 0; i != total_real_particles; ++i) {
		// 	output_file << i << " ";
		// }
		// output_file << std::endl;
		// output_file << "    </DataArray>\n";

		// /** write unsorted particles ID */
		// output_file << "    <DataArray Name=\"UnsortedParticle_ID\" type=\"Int32\" Format=\"ascii\">\n";
		// output_file << "    ";
		// for (size_t i = 0; i != total_real_particles; ++i) {
		// 	output_file << unsorted_id_[i] << " ";
		// }
		// output_file << std::endl;
		// output_file << "    </DataArray>\n";

		// /** write matrices */
		// for (std::pair<std::string, size_t>& name_index : variables_to_write_[indexMatrix])
		// {
		// 	std::string variable_name = name_index.first;
		// 	StdLargeVec<Matd>& variable = *(std::get<indexMatrix>(all_particle_data_)[name_index.second]);
		// 	output_file << "    <DataArray Name=\"" << variable_name << "\" type=\"Float32\"  NumberOfComponents=\"9\" Format=\"ascii\">\n";
		// 	output_file << "    ";
		// 	for (size_t i = 0; i != total_real_particles; ++i) {
		// 		Mat3d matrix_value = upgradeToMatrix3D(variable[i]);
		// 		for (int k = 0; k != 3; ++k) {
		// 			Vec3d col_vector = matrix_value.col(k);
		// 			output_file << std::fixed << std::setprecision(9) << col_vector[0] << " " << col_vector[1] << " " << col_vector[2] << " ";
		// 		}
		// 	}
		// 	output_file << std::endl;
		// 	output_file << "    </DataArray>\n";
		// }

		// /** /write vectors */
		// for (std::pair<std::string, size_t>& name_index : variables_to_write_[indexVector])
		// {
		// 	std::string variable_name = name_index.first;
		// 	StdLargeVec<Vecd>& variable = *(std::get<indexVector>(all_particle_data_)[name_index.second]);
		// 	output_file << "    <DataArray Name=\"" << variable_name << "\" type=\"Float32\"  NumberOfComponents=\"3\" Format=\"ascii\">\n";
		// 	output_file << "    ";
		// 	for (size_t i = 0; i != total_real_particles; ++i) {
		// 		Vec3d vector_value = upgradeToVector3D(variable[i]);
		// 		output_file << std::fixed << std::setprecision(9) << vector_value[0] << " " << vector_value[1] << " " << vector_value[2] << " ";
		// 	}
		// 	output_file << std::endl;
		// 	output_file << "    </DataArray>\n";
		// }

		// /** write scalars */
		// for (std::pair<std::string, size_t>& name_index : variables_to_write_[indexScalar])
		// {
		// 	std::string variable_name = name_index.first;
		// 	StdLargeVec<Real>& variable = *(std::get<indexScalar>(all_particle_data_)[name_index.second]);
		// 	output_file << "    <DataArray Name=\"" << variable_name << "\" type=\"Float32\" Format=\"ascii\">\n";
		// 	output_file << "    ";
		// 	for (size_t i = 0; i != total_real_particles; ++i) {
		// 		output_file << std::fixed << std::setprecision(9) << variable[i] << " ";
		// 	}
		// 	output_file << std::endl;
		// 	output_file << "    </DataArray>\n";
		// }

		// /** write integers */
		// for (std::pair<std::string, size_t>& name_index : variables_to_write_[indexInteger])
		// {
		// 	std::string variable_name = name_index.first;
		// 	StdLargeVec<int>& variable = *(std::get<indexInteger>(all_particle_data_)[name_index.second]);
		// 	output_file << "    <DataArray Name=\"" << variable_name << "\" type=\"Int32\" Format=\"ascii\">\n";
		// 	output_file << "    ";
		// 	for (size_t i = 0; i != total_real_particles; ++i) {
		// 		output_file << std::fixed << std::setprecision(9) << variable[i] << " ";
		// 	}
		// 	output_file << std::endl;
		// 	output_file << "    </DataArray>\n";
		// }
	}
	//=================================================================================================//
	void BaseParticles::writeParticlesToVtpFile(std::ostream &output_file)
	{
		size_t total_real_particles = total_real_particles_;

		/** write current/final particle positions first */
		/** precision: 3 - 0.1 mm accuracy */
		output_file << "   <Points>\n";
		output_file << "    <DataArray Name=\"Position\" type=\"Float32\"  NumberOfComponents=\"3\" Format=\"ascii\">\n";
		output_file << "    ";
		for (size_t i = 0; i != total_real_particles; ++i)
		{
			Vec3d particle_position = upgradeToVector3D(pos_n_[i]);
			output_file << particle_position[0] << " " << particle_position[1] << " " << particle_position[2] << " ";
		}
		output_file << std::endl;
		output_file << "    </DataArray>\n";
		output_file << "   </Points>\n";

		/** write header of particles data */
		output_file << "   <PointData  Vectors=\"vector\">\n";

		//write matrices
<<<<<<< HEAD
		for (std::pair<std::string, size_t> &name_index : variables_to_write_[indexMatrix])
		{
			std::string variable_name = name_index.first;
			StdLargeVec<Matd> &variable = *(std::get<indexMatrix>(all_particle_data_)[name_index.second]);
=======
		for (std::pair<std::string, size_t>& name_index : variables_to_write_[2])
		{
			std::string variable_name = name_index.first;
			StdLargeVec<Matd>& variable = *(std::get<2>(all_particle_data_)[name_index.second]);
>>>>>>> 60d74cb6
			output_file << "    <DataArray Name=\"" << variable_name << "\" type=\"Float32\"  NumberOfComponents=\"9\" Format=\"ascii\">\n";
			output_file << "    ";
			for (size_t i = 0; i != total_real_particles; ++i)
			{
				Mat3d matrix_value = upgradeToMatrix3D(variable[i]);
				for (int k = 0; k != 3; ++k)
				{
					Vec3d col_vector = matrix_value.col(k);
					output_file << std::fixed << std::setprecision(9) << col_vector[0] << " " << col_vector[1] << " " << col_vector[2] << " ";
				}
			}
			output_file << std::endl;
			output_file << "    </DataArray>\n";
		}

		//write vectors
<<<<<<< HEAD
		for (std::pair<std::string, size_t> &name_index : variables_to_write_[indexVector])
		{
			std::string variable_name = name_index.first;
			StdLargeVec<Vecd> &variable = *(std::get<indexVector>(all_particle_data_)[name_index.second]);
=======
		for (std::pair<std::string, size_t>& name_index : variables_to_write_[1])
		{
			std::string variable_name = name_index.first;
			StdLargeVec<Vecd>& variable = *(std::get<1>(all_particle_data_)[name_index.second]);
>>>>>>> 60d74cb6
			output_file << "    <DataArray Name=\"" << variable_name << "\" type=\"Float32\"  NumberOfComponents=\"3\" Format=\"ascii\">\n";
			output_file << "    ";
			for (size_t i = 0; i != total_real_particles; ++i)
			{
				Vec3d vector_value = upgradeToVector3D(variable[i]);
				output_file << std::fixed << std::setprecision(9) << vector_value[0] << " " << vector_value[1] << " " << vector_value[2] << " ";
			}
			output_file << std::endl;
			output_file << "    </DataArray>\n";
		}
		
		//write scalars
<<<<<<< HEAD
		for (std::pair<std::string, size_t> &name_index : variables_to_write_[indexScalar])
		{
			std::string variable_name = name_index.first;
			StdLargeVec<Real> &variable = *(std::get<indexScalar>(all_particle_data_)[name_index.second]);
=======
		for (std::pair<std::string, size_t>& name_index : variables_to_write_[0])
		{
			std::string variable_name = name_index.first;
			StdLargeVec<Real>& variable = *(std::get<0>(all_particle_data_)[name_index.second]);
>>>>>>> 60d74cb6
			output_file << "    <DataArray Name=\"" << variable_name << "\" type=\"Float32\" Format=\"ascii\">\n";
			output_file << "    ";
			for (size_t i = 0; i != total_real_particles; ++i)
			{
				output_file << std::fixed << std::setprecision(9) << variable[i] << " ";
			}
			output_file << std::endl;
			output_file << "    </DataArray>\n";
		}

		//write integers
<<<<<<< HEAD
		for (std::pair<std::string, size_t> &name_index : variables_to_write_[indexInteger])
		{
			std::string variable_name = name_index.first;
			StdLargeVec<int> &variable = *(std::get<indexInteger>(all_particle_data_)[name_index.second]);
=======
		for (std::pair<std::string, size_t>& name_index : variables_to_write_[3])
		{
			std::string variable_name = name_index.first;
			StdLargeVec<int>& variable = *(std::get<3>(all_particle_data_)[name_index.second]);
>>>>>>> 60d74cb6
			output_file << "    <DataArray Name=\"" << variable_name << "\" type=\"Int32\" Format=\"ascii\">\n";
			output_file << "    ";
			for (size_t i = 0; i != total_real_particles; ++i)
			{
				output_file << std::fixed << std::setprecision(9) << variable[i] << " ";
			}
			output_file << std::endl;
			output_file << "    </DataArray>\n";
		}
	}
	//=================================================================================================//
<<<<<<< HEAD
=======
	void BaseParticles::writeParticlesToVtpFile(std::ofstream &output_file)
	{
		size_t total_real_particles = total_real_particles_;

		//write current/final particle positions first
		output_file << "   <Points>\n";
		output_file << "    <DataArray Name=\"Position\" type=\"Float32\"  NumberOfComponents=\"3\" Format=\"ascii\">\n";
		output_file << "    ";
		for (size_t i = 0; i != total_real_particles; ++i)
		{
			Vec3d particle_position = upgradeToVector3D(pos_n_[i]);
			output_file << particle_position[0] << " " << particle_position[1] << " " << particle_position[2] << " ";
		}
		output_file << std::endl;
		output_file << "    </DataArray>\n";
		output_file << "   </Points>\n";

		//write header of particles data
		output_file << "   <PointData  Vectors=\"vector\">\n";

		//write sorted particles ID
		output_file << "    <DataArray Name=\"SortedParticle_ID\" type=\"Int32\" Format=\"ascii\">\n";
		output_file << "    ";
		for (size_t i = 0; i != total_real_particles; ++i)
		{
			output_file << i << " ";
		}
		output_file << std::endl;
		output_file << "    </DataArray>\n";

		//write unsorted particles ID
		output_file << "    <DataArray Name=\"UnsortedParticle_ID\" type=\"Int32\" Format=\"ascii\">\n";
		output_file << "    ";
		for (size_t i = 0; i != total_real_particles; ++i)
		{
			output_file << unsorted_id_[i] << " ";
		}
		output_file << std::endl;
		output_file << "    </DataArray>\n";

		//write matrices
		for (std::pair<std::string, size_t> &name_index : variables_to_write_[2])
		{
			std::string variable_name = name_index.first;
			StdLargeVec<Matd> &variable = *(std::get<2>(all_particle_data_)[name_index.second]);
			output_file << "    <DataArray Name=\"" << variable_name << "\" type=\"Float32\"  NumberOfComponents=\"9\" Format=\"ascii\">\n";
			output_file << "    ";
			for (size_t i = 0; i != total_real_particles; ++i)
			{
				Mat3d matrix_value = upgradeToMatrix3D(variable[i]);
				for (int k = 0; k != 3; ++k)
				{
					Vec3d col_vector = matrix_value.col(k);
					output_file << std::fixed << std::setprecision(9) << col_vector[0] << " " << col_vector[1] << " " << col_vector[2] << " ";
				}
			}
			output_file << std::endl;
			output_file << "    </DataArray>\n";
		}

		//write vectors
		for (std::pair<std::string, size_t> &name_index : variables_to_write_[1])
		{
			std::string variable_name = name_index.first;
			StdLargeVec<Vecd> &variable = *(std::get<1>(all_particle_data_)[name_index.second]);
			output_file << "    <DataArray Name=\"" << variable_name << "\" type=\"Float32\"  NumberOfComponents=\"3\" Format=\"ascii\">\n";
			output_file << "    ";
			for (size_t i = 0; i != total_real_particles; ++i)
			{
				Vec3d vector_value = upgradeToVector3D(variable[i]);
				output_file << std::fixed << std::setprecision(9) << vector_value[0] << " " << vector_value[1] << " " << vector_value[2] << " ";
			}
			output_file << std::endl;
			output_file << "    </DataArray>\n";
		}

		//write scalars
		for (std::pair<std::string, size_t> &name_index : variables_to_write_[0])
		{
			std::string variable_name = name_index.first;
			StdLargeVec<Real> &variable = *(std::get<0>(all_particle_data_)[name_index.second]);
			output_file << "    <DataArray Name=\"" << variable_name << "\" type=\"Float32\" Format=\"ascii\">\n";
			output_file << "    ";
			for (size_t i = 0; i != total_real_particles; ++i)
			{
				output_file << std::fixed << std::setprecision(9) << variable[i] << " ";
			}
			output_file << std::endl;
			output_file << "    </DataArray>\n";
		}

		//write integers
		for (std::pair<std::string, size_t> &name_index : variables_to_write_[3])
		{
			std::string variable_name = name_index.first;
			StdLargeVec<int> &variable = *(std::get<3>(all_particle_data_)[name_index.second]);
			output_file << "    <DataArray Name=\"" << variable_name << "\" type=\"Int32\" Format=\"ascii\">\n";
			output_file << "    ";
			for (size_t i = 0; i != total_real_particles; ++i)
			{
				output_file << std::fixed << std::setprecision(9) << variable[i] << " ";
			}
			output_file << std::endl;
			output_file << "    </DataArray>\n";
		}
	}
	//=================================================================================================//
>>>>>>> 60d74cb6
	void BaseParticles::writePltFileHeader(std::ofstream &output_file)
	{
		output_file << " VARIABLES = \"x\",\"y\",\"z\",\"ID\"";

<<<<<<< HEAD
		for (size_t l = 0; l != variables_to_write_[indexInteger].size(); ++l)
=======
		for (size_t l = 0; l != variables_to_write_[3].size(); ++l)
>>>>>>> 60d74cb6
		{
			std::string variable_name = variables_to_write_[3][l].first;
			output_file << ",\"" << variable_name << "\"";
		};

<<<<<<< HEAD
		for (size_t l = 0; l != variables_to_write_[indexVector].size(); ++l)
		{
			std::string variable_name = variables_to_write_[indexVector][l].first;
=======
		for (size_t l = 0; l != variables_to_write_[1].size(); ++l)
		{
			std::string variable_name = variables_to_write_[1][l].first;
>>>>>>> 60d74cb6
			output_file << ",\"" << variable_name << "_x\""
						<< ",\"" << variable_name << "_y\""
						<< ",\"" << variable_name << "_z\"";
		};
<<<<<<< HEAD
		for (size_t l = 0; l != variables_to_write_[indexScalar].size(); ++l)
		{
			std::string variable_name = variables_to_write_[indexScalar][l].first;
=======
		for (size_t l = 0; l != variables_to_write_[0].size(); ++l)
		{
			std::string variable_name = variables_to_write_[0][l].first;
>>>>>>> 60d74cb6
			output_file << ",\"" << variable_name << "\"";
		};
	}
	//=================================================================================================//
	void BaseParticles::writePltFileParticleData(std::ofstream &output_file, size_t index_i)
	{
		//write particle positions and index first
		Vec3d particle_position = upgradeToVector3D(pos_n_[index_i]);
		output_file << particle_position[0] << " " << particle_position[1] << " " << particle_position[2] << " "
					<< index_i << " ";

<<<<<<< HEAD
		for (std::pair<std::string, size_t> &name_index : variables_to_write_[indexInteger])
		{
			std::string variable_name = name_index.first;
			StdLargeVec<int> &variable = *(std::get<indexInteger>(all_particle_data_)[name_index.second]);
			output_file << variable[index_i] << " ";
		};

		for (std::pair<std::string, size_t> &name_index : variables_to_write_[indexVector])
		{
			std::string variable_name = name_index.first;
			StdLargeVec<Vecd> &variable = *(std::get<indexVector>(all_particle_data_)[name_index.second]);
=======
		for (std::pair<std::string, size_t> &name_index : variables_to_write_[3])
		{
			std::string variable_name = name_index.first;
			StdLargeVec<int> &variable = *(std::get<3>(all_particle_data_)[name_index.second]);
			output_file << variable[index_i] << " ";
		};

		for (std::pair<std::string, size_t> &name_index : variables_to_write_[1])
		{
			std::string variable_name = name_index.first;
			StdLargeVec<Vecd> &variable = *(std::get<1>(all_particle_data_)[name_index.second]);
>>>>>>> 60d74cb6
			Vec3d vector_value = upgradeToVector3D(variable[index_i]);
			output_file << vector_value[0] << " " << vector_value[1] << " " << vector_value[2] << " ";
		};

<<<<<<< HEAD
		for (std::pair<std::string, size_t> &name_index : variables_to_write_[indexScalar])
		{
			std::string variable_name = name_index.first;
			StdLargeVec<Real> &variable = *(std::get<indexScalar>(all_particle_data_)[name_index.second]);
=======
		for (std::pair<std::string, size_t> &name_index : variables_to_write_[0])
		{
			std::string variable_name = name_index.first;
			StdLargeVec<Real> &variable = *(std::get<0>(all_particle_data_)[name_index.second]);
>>>>>>> 60d74cb6
			output_file << variable[index_i] << " ";
		};
	}
	//=================================================================================================//
	void BaseParticles::writeParticlesToPltFile(std::ofstream &output_file)
	{
		writePltFileHeader(output_file);
		output_file << "\n";

		size_t total_real_particles = total_real_particles_;
		for (size_t i = 0; i != total_real_particles; ++i)
		{
			writePltFileParticleData(output_file, i);
			output_file << "\n";
		};
	}
	//=================================================================================================//
<<<<<<< HEAD
	void BaseParticles::writeSurfaceParticlesToVtuFile(std::ostream& output_file, BodySurface& surface_particles)
=======
	void BaseParticles::writeSurfaceParticlesToVtuFile(std::ofstream& output_file, BodySurface& surface_particles)
>>>>>>> 60d74cb6
	{
		size_t total_surface_particles = surface_particles.body_part_particles_.size();

		//write current/final particle positions first
		output_file << "   <Points>\n";
		output_file << "    <DataArray Name=\"Position\" type=\"Float32\"  NumberOfComponents=\"3\" Format=\"ascii\">\n";
		output_file << "    ";
		for (size_t i = 0; i != total_surface_particles; ++i) {
			size_t particle_i = surface_particles.body_part_particles_[i];
			Vec3d particle_position = upgradeToVector3D(pos_n_[particle_i]);
			output_file << particle_position[0] << " " << particle_position[1] << " " << particle_position[2] << " ";
		}
		output_file << std::endl;
		output_file << "    </DataArray>\n";
		output_file << "   </Points>\n";

		//write header of particles data
		output_file << "   <PointData  Vectors=\"vector\">\n";
<<<<<<< HEAD
		
		// REMOVED TEMPORARILY
		// //write sorted particles ID
		// output_file << "    <DataArray Name=\"SortedParticle_ID\" type=\"Int32\" Format=\"ascii\">\n";
		// output_file << "    ";
		// for (size_t i = 0; i != total_surface_particles; ++i) {
		// 	size_t particle_i = surface_particles.body_part_particles_[i];
		// 	output_file << particle_i << " ";
		// }
		// output_file << std::endl;
		// output_file << "    </DataArray>\n";

		// //write unsorted particles ID
		// output_file << "    <DataArray Name=\"UnsortedParticle_ID\" type=\"Int32\" Format=\"ascii\">\n";
		// output_file << "    ";
		// for (size_t i = 0; i != total_surface_particles; ++i) {
		// 	size_t particle_i = surface_particles.body_part_particles_[i];
		// 	output_file << unsorted_id_[particle_i] << " ";
		// }
		// output_file << std::endl;
		// output_file << "    </DataArray>\n";

		// //write matrices
		// for (std::pair<std::string, size_t>& name_index : variables_to_write_[indexMatrix])
		// {
		// 	std::string variable_name = name_index.first;
		// 	StdLargeVec<Matd>& variable = *(std::get<indexMatrix>(all_particle_data_)[name_index.second]);
		// 	output_file << "    <DataArray Name=\"" << variable_name << "\" type=\"Float32\"  NumberOfComponents=\"9\" Format=\"ascii\">\n";
		// 	output_file << "    ";
		// 	for (size_t i = 0; i != total_surface_particles; ++i) {
		// 		size_t particle_i = surface_particles.body_part_particles_[i];
		// 		Mat3d matrix_value = upgradeToMatrix3D(variable[particle_i]);
		// 		for (int k = 0; k != 3; ++k) {
		// 			Vec3d col_vector = matrix_value.col(k);
		// 			output_file << std::fixed << std::setprecision(9) << col_vector[0] << " " << col_vector[1] << " " << col_vector[2] << " ";
		// 		}
		// 	}
		// 	output_file << std::endl;
		// 	output_file << "    </DataArray>\n";
		// }

		// //write vectors
		// for (std::pair<std::string, size_t>& name_index : variables_to_write_[indexVector])
		// {
		// 	std::string variable_name = name_index.first;
		// 	StdLargeVec<Vecd>& variable = *(std::get<indexVector>(all_particle_data_)[name_index.second]);
		// 	output_file << "    <DataArray Name=\"" << variable_name << "\" type=\"Float32\"  NumberOfComponents=\"3\" Format=\"ascii\">\n";
		// 	output_file << "    ";
		// 	for (size_t i = 0; i != total_surface_particles; ++i) {
		// 		size_t particle_i = surface_particles.body_part_particles_[i];
		// 		Vec3d vector_value = upgradeToVector3D(variable[particle_i]);
		// 		output_file << std::fixed << std::setprecision(9) << vector_value[0] << " " << vector_value[1] << " " << vector_value[2] << " ";
		// 	}
		// 	output_file << std::endl;
		// 	output_file << "    </DataArray>\n";
		// }

		// //write scalars
		// for (std::pair<std::string, size_t>& name_index : variables_to_write_[indexScalar])
		// {
		// 	std::string variable_name = name_index.first;
		// 	StdLargeVec<Real>& variable = *(std::get<indexScalar>(all_particle_data_)[name_index.second]);
		// 	output_file << "    <DataArray Name=\"" << variable_name << "\" type=\"Float32\" Format=\"ascii\">\n";
		// 	output_file << "    ";
		// 	for (size_t i = 0; i != total_surface_particles; ++i) {
		// 		size_t particle_i = surface_particles.body_part_particles_[i];
		// 		output_file << std::fixed << std::setprecision(9) << variable[particle_i] << " ";
		// 	}
		// 	output_file << std::endl;
		// 	output_file << "    </DataArray>\n";
		// }

		// //write integers
		// for (std::pair<std::string, size_t>& name_index : variables_to_write_[indexInteger])
		// {
		// 	std::string variable_name = name_index.first;
		// 	StdLargeVec<int>& variable = *(std::get<indexInteger>(all_particle_data_)[name_index.second]);
		// 	output_file << "    <DataArray Name=\"" << variable_name << "\" type=\"Int32\" Format=\"ascii\">\n";
		// 	output_file << "    ";
		// 	for (size_t i = 0; i != total_surface_particles; ++i) {
		// 		size_t particle_i = surface_particles.body_part_particles_[i];
		// 		output_file << std::fixed << std::setprecision(9) << variable[particle_i] << " ";
		// 	}
		// 	output_file << std::endl;
		// 	output_file << "    </DataArray>\n";
		// }
=======

		//write sorted particles ID
		output_file << "    <DataArray Name=\"SortedParticle_ID\" type=\"Int32\" Format=\"ascii\">\n";
		output_file << "    ";
		for (size_t i = 0; i != total_surface_particles; ++i) {
			size_t particle_i = surface_particles.body_part_particles_[i];
			output_file << particle_i << " ";
		}
		output_file << std::endl;
		output_file << "    </DataArray>\n";

		//write unsorted particles ID
		output_file << "    <DataArray Name=\"UnsortedParticle_ID\" type=\"Int32\" Format=\"ascii\">\n";
		output_file << "    ";
		for (size_t i = 0; i != total_surface_particles; ++i) {
			size_t particle_i = surface_particles.body_part_particles_[i];
			output_file << unsorted_id_[particle_i] << " ";
		}
		output_file << std::endl;
		output_file << "    </DataArray>\n";

		//write matrices
		for (std::pair<std::string, size_t>& name_index : variables_to_write_[2])
		{
			std::string variable_name = name_index.first;
			StdLargeVec<Matd>& variable = *(std::get<2>(all_particle_data_)[name_index.second]);
			output_file << "    <DataArray Name=\"" << variable_name << "\" type=\"Float32\"  NumberOfComponents=\"9\" Format=\"ascii\">\n";
			output_file << "    ";
			for (size_t i = 0; i != total_surface_particles; ++i) {
				size_t particle_i = surface_particles.body_part_particles_[i];
				Mat3d matrix_value = upgradeToMatrix3D(variable[particle_i]);
				for (int k = 0; k != 3; ++k) {
					Vec3d col_vector = matrix_value.col(k);
					output_file << std::fixed << std::setprecision(9) << col_vector[0] << " " << col_vector[1] << " " << col_vector[2] << " ";
				}
			}
			output_file << std::endl;
			output_file << "    </DataArray>\n";
		}

		//write vectors
		for (std::pair<std::string, size_t>& name_index : variables_to_write_[1])
		{
			std::string variable_name = name_index.first;
			StdLargeVec<Vecd>& variable = *(std::get<1>(all_particle_data_)[name_index.second]);
			output_file << "    <DataArray Name=\"" << variable_name << "\" type=\"Float32\"  NumberOfComponents=\"3\" Format=\"ascii\">\n";
			output_file << "    ";
			for (size_t i = 0; i != total_surface_particles; ++i) {
				size_t particle_i = surface_particles.body_part_particles_[i];
				Vec3d vector_value = upgradeToVector3D(variable[particle_i]);
				output_file << std::fixed << std::setprecision(9) << vector_value[0] << " " << vector_value[1] << " " << vector_value[2] << " ";
			}
			output_file << std::endl;
			output_file << "    </DataArray>\n";
		}

		//write scalars
		for (std::pair<std::string, size_t>& name_index : variables_to_write_[0])
		{
			std::string variable_name = name_index.first;
			StdLargeVec<Real>& variable = *(std::get<0>(all_particle_data_)[name_index.second]);
			output_file << "    <DataArray Name=\"" << variable_name << "\" type=\"Float32\" Format=\"ascii\">\n";
			output_file << "    ";
			for (size_t i = 0; i != total_surface_particles; ++i) {
				size_t particle_i = surface_particles.body_part_particles_[i];
				output_file << std::fixed << std::setprecision(9) << variable[particle_i] << " ";
			}
			output_file << std::endl;
			output_file << "    </DataArray>\n";
		}

		//write integers
		for (std::pair<std::string, size_t>& name_index : variables_to_write_[3])
		{
			std::string variable_name = name_index.first;
			StdLargeVec<int>& variable = *(std::get<3>(all_particle_data_)[name_index.second]);
			output_file << "    <DataArray Name=\"" << variable_name << "\" type=\"Int32\" Format=\"ascii\">\n";
			output_file << "    ";
			for (size_t i = 0; i != total_surface_particles; ++i) {
				size_t particle_i = surface_particles.body_part_particles_[i];
				output_file << std::fixed << std::setprecision(9) << variable[particle_i] << " ";
			}
			output_file << std::endl;
			output_file << "    </DataArray>\n";
		}
>>>>>>> 60d74cb6
	}
	//=================================================================================================//
	void BaseParticles::resizeXmlDocForParticles(XmlEngine &xml_engine)
	{
		size_t total_elements = xml_engine.SizeOfXmlDoc();

		if (total_elements <= total_real_particles_)
		{
			for (size_t i = total_elements; i != total_real_particles_; ++i)
				xml_engine.addElementToXmlDoc("particle");
		}
	}
	//=================================================================================================//
	void BaseParticles::writeParticlesToXmlForRestart(std::string &filefullpath)
	{
		resizeXmlDocForParticles(restart_xml_engine_);
		WriteAParticleVariableToXml write_variable_to_xml(restart_xml_engine_, total_real_particles_);
		ParticleDataOperation<loopVariabaleNameList> loop_variable_namelist;
		loop_variable_namelist(all_particle_data_, variables_to_restart_, write_variable_to_xml);
		restart_xml_engine_.writeToXmlFile(filefullpath);
	}
	//=================================================================================================//
	void BaseParticles::readParticleFromXmlForRestart(std::string &filefullpath)
	{
		restart_xml_engine_.loadXmlFile(filefullpath);
		ReadAParticleVariableFromXml read_variable_from_xml(restart_xml_engine_, total_real_particles_);
		ParticleDataOperation<loopVariabaleNameList> loop_variable_namelist;
		loop_variable_namelist(all_particle_data_, variables_to_restart_, read_variable_from_xml);
	}
	//=================================================================================================//
	void BaseParticles::writeToXmlForReloadParticle(std::string &filefullpath)
	{
		resizeXmlDocForParticles(reload_xml_engine_);
		SimTK::Xml::element_iterator ele_ite = reload_xml_engine_.root_element_.element_begin();
		for (size_t i = 0; i != total_real_particles_; ++i)
		{
			reload_xml_engine_.setAttributeToElement(ele_ite, "Position", pos_n_[i]);
			reload_xml_engine_.setAttributeToElement(ele_ite, "Volume", Vol_[i]);
			ele_ite++;
		}
		reload_xml_engine_.writeToXmlFile(filefullpath);
	}
	//=================================================================================================//
	void BaseParticles::readFromXmlForReloadParticle(std::string &filefullpath)
	{
		reload_xml_engine_.loadXmlFile(filefullpath);
		SimTK::Xml::element_iterator ele_ite = reload_xml_engine_.root_element_.element_begin();
		for (size_t i = 0; i != total_real_particles_; ++i)
		{
			reload_xml_engine_.getRequiredAttributeValue<Vecd>(ele_ite, "Position", pos_n_[i]);
			reload_xml_engine_.getRequiredAttributeValue<Real>(ele_ite, "Volume", Vol_[i]);
			ele_ite++;
		}

		if (reload_xml_engine_.SizeOfXmlDoc() != total_real_particles_)
		{
			std::cout << "\n Error: reload particle number does not match!" << std::endl;
			std::cout << __FILE__ << ':' << __LINE__ << std::endl;
			exit(1);
		}
	}
	//=================================================================================================//
}<|MERGE_RESOLUTION|>--- conflicted
+++ resolved
@@ -30,27 +30,6 @@
 		//----------------------------------------------------------------------
 		//		register particle data
 		//----------------------------------------------------------------------
-<<<<<<< HEAD
-		registerAVariable<indexVector, Vecd>(pos_n_, "Position");
-		registerAVariable<indexVector, Vecd>(vel_n_, "Velocity");
-		registerAVariable<indexVector, Vecd>(dvel_dt_, "Acceleration");
-		registerAVariable<indexVector, Vecd>(dvel_dt_prior_, "PriorAcceleration");
-		registerAVariable<indexScalar, Real>(Vol_, "Volume");
-		registerAVariable<indexScalar, Real>(rho_n_, "Density");
-		registerAVariable<indexScalar, Real>(mass_, "Mass");
-		//----------------------------------------------------------------------
-		//		add basic output particle data
-		//----------------------------------------------------------------------
-		addAVariableToWrite<indexVector, Vecd>("Velocity");
-		addAVariableToWrite<indexVector, Vecd>("Acceleration");
-		//----------------------------------------------------------------------
-		//		add restart output particle data
-		//----------------------------------------------------------------------
-		addAVariableNameToList<indexVector, Vecd>(variables_to_restart_, "Position");
-		addAVariableNameToList<indexVector, Vecd>(variables_to_restart_, "Velocity");
-		addAVariableNameToList<indexVector, Vecd>(variables_to_restart_, "Acceleration");
-		addAVariableNameToList<indexScalar, Real>(variables_to_restart_, "Volume");
-=======
 		registerAVariable<Vecd>(pos_n_, "Position");
 		registerAVariable<Vecd>(vel_n_, "Velocity");
 		registerAVariable<Vecd>(dvel_dt_, "Acceleration");
@@ -70,7 +49,6 @@
 		addAVariableNameToList<Vecd>(variables_to_restart_, "Velocity");
 		addAVariableNameToList<Vecd>(variables_to_restart_, "Acceleration");
 		addAVariableNameToList<Real>(variables_to_restart_, "Volume");
->>>>>>> 60d74cb6
 
 		particle_generator->initialize(&sph_body);
 		particle_generator->createBaseParticles(this);
@@ -158,11 +136,7 @@
 	{
 		size_t total_real_particles = total_real_particles_;
 
-<<<<<<< HEAD
-		/** write current/final particle positions first */
-=======
 		//write current/final particle positions first
->>>>>>> 60d74cb6
 		output_file << "   <Points>\n";
 		output_file << "    <DataArray Name=\"Position\" type=\"Float32\"  NumberOfComponents=\"3\" Format=\"ascii\">\n";
 		output_file << "    ";
@@ -280,17 +254,10 @@
 		output_file << "   <PointData  Vectors=\"vector\">\n";
 
 		//write matrices
-<<<<<<< HEAD
-		for (std::pair<std::string, size_t> &name_index : variables_to_write_[indexMatrix])
-		{
-			std::string variable_name = name_index.first;
-			StdLargeVec<Matd> &variable = *(std::get<indexMatrix>(all_particle_data_)[name_index.second]);
-=======
 		for (std::pair<std::string, size_t>& name_index : variables_to_write_[2])
 		{
 			std::string variable_name = name_index.first;
 			StdLargeVec<Matd>& variable = *(std::get<2>(all_particle_data_)[name_index.second]);
->>>>>>> 60d74cb6
 			output_file << "    <DataArray Name=\"" << variable_name << "\" type=\"Float32\"  NumberOfComponents=\"9\" Format=\"ascii\">\n";
 			output_file << "    ";
 			for (size_t i = 0; i != total_real_particles; ++i)
@@ -307,17 +274,10 @@
 		}
 
 		//write vectors
-<<<<<<< HEAD
-		for (std::pair<std::string, size_t> &name_index : variables_to_write_[indexVector])
-		{
-			std::string variable_name = name_index.first;
-			StdLargeVec<Vecd> &variable = *(std::get<indexVector>(all_particle_data_)[name_index.second]);
-=======
 		for (std::pair<std::string, size_t>& name_index : variables_to_write_[1])
 		{
 			std::string variable_name = name_index.first;
 			StdLargeVec<Vecd>& variable = *(std::get<1>(all_particle_data_)[name_index.second]);
->>>>>>> 60d74cb6
 			output_file << "    <DataArray Name=\"" << variable_name << "\" type=\"Float32\"  NumberOfComponents=\"3\" Format=\"ascii\">\n";
 			output_file << "    ";
 			for (size_t i = 0; i != total_real_particles; ++i)
@@ -330,17 +290,10 @@
 		}
 		
 		//write scalars
-<<<<<<< HEAD
-		for (std::pair<std::string, size_t> &name_index : variables_to_write_[indexScalar])
-		{
-			std::string variable_name = name_index.first;
-			StdLargeVec<Real> &variable = *(std::get<indexScalar>(all_particle_data_)[name_index.second]);
-=======
 		for (std::pair<std::string, size_t>& name_index : variables_to_write_[0])
 		{
 			std::string variable_name = name_index.first;
 			StdLargeVec<Real>& variable = *(std::get<0>(all_particle_data_)[name_index.second]);
->>>>>>> 60d74cb6
 			output_file << "    <DataArray Name=\"" << variable_name << "\" type=\"Float32\" Format=\"ascii\">\n";
 			output_file << "    ";
 			for (size_t i = 0; i != total_real_particles; ++i)
@@ -352,17 +305,10 @@
 		}
 
 		//write integers
-<<<<<<< HEAD
-		for (std::pair<std::string, size_t> &name_index : variables_to_write_[indexInteger])
-		{
-			std::string variable_name = name_index.first;
-			StdLargeVec<int> &variable = *(std::get<indexInteger>(all_particle_data_)[name_index.second]);
-=======
 		for (std::pair<std::string, size_t>& name_index : variables_to_write_[3])
 		{
 			std::string variable_name = name_index.first;
 			StdLargeVec<int>& variable = *(std::get<3>(all_particle_data_)[name_index.second]);
->>>>>>> 60d74cb6
 			output_file << "    <DataArray Name=\"" << variable_name << "\" type=\"Int32\" Format=\"ascii\">\n";
 			output_file << "    ";
 			for (size_t i = 0; i != total_real_particles; ++i)
@@ -374,8 +320,6 @@
 		}
 	}
 	//=================================================================================================//
-<<<<<<< HEAD
-=======
 	void BaseParticles::writeParticlesToVtpFile(std::ofstream &output_file)
 	{
 		size_t total_real_particles = total_real_particles_;
@@ -483,43 +427,26 @@
 		}
 	}
 	//=================================================================================================//
->>>>>>> 60d74cb6
 	void BaseParticles::writePltFileHeader(std::ofstream &output_file)
 	{
 		output_file << " VARIABLES = \"x\",\"y\",\"z\",\"ID\"";
 
-<<<<<<< HEAD
-		for (size_t l = 0; l != variables_to_write_[indexInteger].size(); ++l)
-=======
 		for (size_t l = 0; l != variables_to_write_[3].size(); ++l)
->>>>>>> 60d74cb6
 		{
 			std::string variable_name = variables_to_write_[3][l].first;
 			output_file << ",\"" << variable_name << "\"";
 		};
 
-<<<<<<< HEAD
-		for (size_t l = 0; l != variables_to_write_[indexVector].size(); ++l)
-		{
-			std::string variable_name = variables_to_write_[indexVector][l].first;
-=======
 		for (size_t l = 0; l != variables_to_write_[1].size(); ++l)
 		{
 			std::string variable_name = variables_to_write_[1][l].first;
->>>>>>> 60d74cb6
 			output_file << ",\"" << variable_name << "_x\""
 						<< ",\"" << variable_name << "_y\""
 						<< ",\"" << variable_name << "_z\"";
 		};
-<<<<<<< HEAD
-		for (size_t l = 0; l != variables_to_write_[indexScalar].size(); ++l)
-		{
-			std::string variable_name = variables_to_write_[indexScalar][l].first;
-=======
 		for (size_t l = 0; l != variables_to_write_[0].size(); ++l)
 		{
 			std::string variable_name = variables_to_write_[0][l].first;
->>>>>>> 60d74cb6
 			output_file << ",\"" << variable_name << "\"";
 		};
 	}
@@ -531,19 +458,6 @@
 		output_file << particle_position[0] << " " << particle_position[1] << " " << particle_position[2] << " "
 					<< index_i << " ";
 
-<<<<<<< HEAD
-		for (std::pair<std::string, size_t> &name_index : variables_to_write_[indexInteger])
-		{
-			std::string variable_name = name_index.first;
-			StdLargeVec<int> &variable = *(std::get<indexInteger>(all_particle_data_)[name_index.second]);
-			output_file << variable[index_i] << " ";
-		};
-
-		for (std::pair<std::string, size_t> &name_index : variables_to_write_[indexVector])
-		{
-			std::string variable_name = name_index.first;
-			StdLargeVec<Vecd> &variable = *(std::get<indexVector>(all_particle_data_)[name_index.second]);
-=======
 		for (std::pair<std::string, size_t> &name_index : variables_to_write_[3])
 		{
 			std::string variable_name = name_index.first;
@@ -555,22 +469,14 @@
 		{
 			std::string variable_name = name_index.first;
 			StdLargeVec<Vecd> &variable = *(std::get<1>(all_particle_data_)[name_index.second]);
->>>>>>> 60d74cb6
 			Vec3d vector_value = upgradeToVector3D(variable[index_i]);
 			output_file << vector_value[0] << " " << vector_value[1] << " " << vector_value[2] << " ";
 		};
 
-<<<<<<< HEAD
-		for (std::pair<std::string, size_t> &name_index : variables_to_write_[indexScalar])
-		{
-			std::string variable_name = name_index.first;
-			StdLargeVec<Real> &variable = *(std::get<indexScalar>(all_particle_data_)[name_index.second]);
-=======
 		for (std::pair<std::string, size_t> &name_index : variables_to_write_[0])
 		{
 			std::string variable_name = name_index.first;
 			StdLargeVec<Real> &variable = *(std::get<0>(all_particle_data_)[name_index.second]);
->>>>>>> 60d74cb6
 			output_file << variable[index_i] << " ";
 		};
 	}
@@ -588,11 +494,7 @@
 		};
 	}
 	//=================================================================================================//
-<<<<<<< HEAD
-	void BaseParticles::writeSurfaceParticlesToVtuFile(std::ostream& output_file, BodySurface& surface_particles)
-=======
 	void BaseParticles::writeSurfaceParticlesToVtuFile(std::ofstream& output_file, BodySurface& surface_particles)
->>>>>>> 60d74cb6
 	{
 		size_t total_surface_particles = surface_particles.body_part_particles_.size();
 
@@ -611,94 +513,6 @@
 
 		//write header of particles data
 		output_file << "   <PointData  Vectors=\"vector\">\n";
-<<<<<<< HEAD
-		
-		// REMOVED TEMPORARILY
-		// //write sorted particles ID
-		// output_file << "    <DataArray Name=\"SortedParticle_ID\" type=\"Int32\" Format=\"ascii\">\n";
-		// output_file << "    ";
-		// for (size_t i = 0; i != total_surface_particles; ++i) {
-		// 	size_t particle_i = surface_particles.body_part_particles_[i];
-		// 	output_file << particle_i << " ";
-		// }
-		// output_file << std::endl;
-		// output_file << "    </DataArray>\n";
-
-		// //write unsorted particles ID
-		// output_file << "    <DataArray Name=\"UnsortedParticle_ID\" type=\"Int32\" Format=\"ascii\">\n";
-		// output_file << "    ";
-		// for (size_t i = 0; i != total_surface_particles; ++i) {
-		// 	size_t particle_i = surface_particles.body_part_particles_[i];
-		// 	output_file << unsorted_id_[particle_i] << " ";
-		// }
-		// output_file << std::endl;
-		// output_file << "    </DataArray>\n";
-
-		// //write matrices
-		// for (std::pair<std::string, size_t>& name_index : variables_to_write_[indexMatrix])
-		// {
-		// 	std::string variable_name = name_index.first;
-		// 	StdLargeVec<Matd>& variable = *(std::get<indexMatrix>(all_particle_data_)[name_index.second]);
-		// 	output_file << "    <DataArray Name=\"" << variable_name << "\" type=\"Float32\"  NumberOfComponents=\"9\" Format=\"ascii\">\n";
-		// 	output_file << "    ";
-		// 	for (size_t i = 0; i != total_surface_particles; ++i) {
-		// 		size_t particle_i = surface_particles.body_part_particles_[i];
-		// 		Mat3d matrix_value = upgradeToMatrix3D(variable[particle_i]);
-		// 		for (int k = 0; k != 3; ++k) {
-		// 			Vec3d col_vector = matrix_value.col(k);
-		// 			output_file << std::fixed << std::setprecision(9) << col_vector[0] << " " << col_vector[1] << " " << col_vector[2] << " ";
-		// 		}
-		// 	}
-		// 	output_file << std::endl;
-		// 	output_file << "    </DataArray>\n";
-		// }
-
-		// //write vectors
-		// for (std::pair<std::string, size_t>& name_index : variables_to_write_[indexVector])
-		// {
-		// 	std::string variable_name = name_index.first;
-		// 	StdLargeVec<Vecd>& variable = *(std::get<indexVector>(all_particle_data_)[name_index.second]);
-		// 	output_file << "    <DataArray Name=\"" << variable_name << "\" type=\"Float32\"  NumberOfComponents=\"3\" Format=\"ascii\">\n";
-		// 	output_file << "    ";
-		// 	for (size_t i = 0; i != total_surface_particles; ++i) {
-		// 		size_t particle_i = surface_particles.body_part_particles_[i];
-		// 		Vec3d vector_value = upgradeToVector3D(variable[particle_i]);
-		// 		output_file << std::fixed << std::setprecision(9) << vector_value[0] << " " << vector_value[1] << " " << vector_value[2] << " ";
-		// 	}
-		// 	output_file << std::endl;
-		// 	output_file << "    </DataArray>\n";
-		// }
-
-		// //write scalars
-		// for (std::pair<std::string, size_t>& name_index : variables_to_write_[indexScalar])
-		// {
-		// 	std::string variable_name = name_index.first;
-		// 	StdLargeVec<Real>& variable = *(std::get<indexScalar>(all_particle_data_)[name_index.second]);
-		// 	output_file << "    <DataArray Name=\"" << variable_name << "\" type=\"Float32\" Format=\"ascii\">\n";
-		// 	output_file << "    ";
-		// 	for (size_t i = 0; i != total_surface_particles; ++i) {
-		// 		size_t particle_i = surface_particles.body_part_particles_[i];
-		// 		output_file << std::fixed << std::setprecision(9) << variable[particle_i] << " ";
-		// 	}
-		// 	output_file << std::endl;
-		// 	output_file << "    </DataArray>\n";
-		// }
-
-		// //write integers
-		// for (std::pair<std::string, size_t>& name_index : variables_to_write_[indexInteger])
-		// {
-		// 	std::string variable_name = name_index.first;
-		// 	StdLargeVec<int>& variable = *(std::get<indexInteger>(all_particle_data_)[name_index.second]);
-		// 	output_file << "    <DataArray Name=\"" << variable_name << "\" type=\"Int32\" Format=\"ascii\">\n";
-		// 	output_file << "    ";
-		// 	for (size_t i = 0; i != total_surface_particles; ++i) {
-		// 		size_t particle_i = surface_particles.body_part_particles_[i];
-		// 		output_file << std::fixed << std::setprecision(9) << variable[particle_i] << " ";
-		// 	}
-		// 	output_file << std::endl;
-		// 	output_file << "    </DataArray>\n";
-		// }
-=======
 
 		//write sorted particles ID
 		output_file << "    <DataArray Name=\"SortedParticle_ID\" type=\"Int32\" Format=\"ascii\">\n";
@@ -784,7 +598,6 @@
 			output_file << std::endl;
 			output_file << "    </DataArray>\n";
 		}
->>>>>>> 60d74cb6
 	}
 	//=================================================================================================//
 	void BaseParticles::resizeXmlDocForParticles(XmlEngine &xml_engine)
