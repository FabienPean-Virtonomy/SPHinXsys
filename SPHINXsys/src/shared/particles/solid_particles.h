/* -------------------------------------------------------------------------*
 *								SPHinXsys									*
 * -------------------------------------------------------------------------*
 * SPHinXsys (pronunciation: s'finksis) is an acronym from Smoothed Particle*
 * Hydrodynamics for industrial compleX systems. It provides C++ APIs for	*
 * physical accurate simulation and aims to model coupled industrial dynamic*
 * systems including fluid, solid, multi-body dynamics and beyond with SPH	*
 * (smoothed particle hydrodynamics), a meshless computational method using	*
 * particle discretization.													*
 *																			*
 * SPHinXsys is partially funded by German Research Foundation				*
 * (Deutsche Forschungsgemeinschaft) DFG HU1527/6-1, HU1527/10-1,			*
 *  HU1527/12-1 and HU1527/12-4												*
 *                                                                          *
 * Portions copyright (c) 2017-2022 Technical University of Munich and		*
 * the authors' affiliations.												*
 *                                                                          *
 * Licensed under the Apache License, Version 2.0 (the "License"); you may  *
 * not use this file except in compliance with the License. You may obtain a*
 * copy of the License at http://www.apache.org/licenses/LICENSE-2.0.       *
 *                                                                          *
 * ------------------------------------------------------------------------*/
/**
 * @file 	solid_particles.h
 * @brief 	This is the derived class of base particles.
 * @author	Chi ZHang, Dong Wu and Xiangyu Hu
 */

#ifndef SOLID_PARTICLES_H
#define SOLID_PARTICLES_H

#include "elastic_solid.h"
#include "base_particles.h"
#include "base_particles.hpp"

#include "particle_generator_lattice.h"
namespace SPH
{
	/**
	 *	pre-claimed classes
	 */
	class Solid;
	class ElasticSolid;

	/**
	 * @class SolidParticles
	 * @brief A group of particles with solid body particle data.
	 */
	class SolidParticles : public BaseParticles
	{
	public:
		SolidParticles(SPHBody &sph_body, Solid *solid);
		virtual ~SolidParticles(){};

		StdLargeVec<Vecd> pos0_; /**< initial position */
		StdLargeVec<Vecd> n_;	 /**< normal direction */
		StdLargeVec<Vecd> n0_;	 /**< initial normal direction */
		StdLargeVec<Matd> B_;	 /**< configuration correction for linear reproducing */
		Solid &solid_;

		/** Get the kernel gradient in weak form. */
		virtual Vecd getKernelGradient(size_t index_i, size_t index_j, Real dW_ijV_j, Vecd &e_ij) override;
		/** Get wall average velocity when interacting with fluid. */
		virtual StdLargeVec<Vecd> *AverageVelocity() { return &vel_; };
		/** Get wall average acceleration when interacting with fluid. */
		virtual StdLargeVec<Vecd> *AverageAcceleration() { return &acc_; };
		/** Intialized variables for solid particles. */
		virtual void initializeOtherVariables() override;
		/** Return this pointer. */
		virtual SolidParticles *ThisObjectPtr() override { return this; };
	};

	/**
	 * @class ElasticSolidParticles
	 * @brief A group of particles with elastic body particle data.
	 */
	class ElasticSolidParticles : public SolidParticles
	{
	public:
		ElasticSolidParticles(SPHBody &sph_body, ElasticSolid *elastic_solid);
		virtual ~ElasticSolidParticles(){};

		StdLargeVec<Matd> F_;	  /**<  deformation tensor */
		StdLargeVec<Matd> dF_dt_; /**<  deformation tensor change rate */
		ElasticSolid &elastic_solid_;
		//----------------------------------------------------------------------
		//		for fluid-structure interaction (FSI)
		//----------------------------------------------------------------------
		StdLargeVec<Vecd> vel_ave_; /**<  fluid time-step averaged particle velocity */
		StdLargeVec<Vecd> acc_ave_; /**<  fluid time-step averaged particle acceleration */

		/** Return the Lagrange strain. */
		Matd getGreenLagrangeStrain(size_t particle_i);
		/** Computing principal strain - returns the principal strains in descending order (starting from the largest) */
		Vecd getPrincipalStrains(size_t particle_i);
		/** Computing von Mises equivalent strain from a static (constant) formulation. */
		Real getVonMisesStrain(size_t particle_i);
		/** Computing von Mises equivalent strain from a "dynamic" formulation. This depends on the Poisson's ratio (from commercial FEM software Help). */
		Real getVonMisesStrainDynamic(size_t particle_i, Real poisson);
		/** Computing von Mises strain for all particles. - "static" or "dynamic"*/
		StdLargeVec<Real> getVonMisesStrainVector(std::string strain_measure = "static");
		/** Computing maximum von Mises strain from all particles. - "static" or "dynamic" */
		Real getVonMisesStrainMax(std::string strain_measure = "static");
<<<<<<< HEAD

		// STRESS
=======
		/** Return the max pincipal strain. */
		Real getPrincipalStrainMax();
		/** get the Cauchy stress. */
>>>>>>> cf40934f
		Matd getStressCauchy(size_t particle_i);
		/** get the PK2 stress. */
		Matd getStressPK2(size_t particle_i);
		/** Computing principal_stresses - returns the principal stresses in descending order (starting from the largest) */
		Vecd getPrincipalStresses(size_t particle_i);
		/** Computing von_Mises_stress - "Cauchy" or "PK2" decided based on the stress_measure_ */
		Real getVonMisesStress(size_t particle_i);
		/** Computing von Mises stress for all particles. - "Cauchy" or "PK2" decided based on the stress_measure_ */
		StdLargeVec<Real> getVonMisesStressVector();
		/** Computing maximum von Mises stress from all particles. - "Cauchy" or "PK2" decided based on the stress_measure_ */
		Real getVonMisesStressMax();
		Real getPrincipalStressMax();

		/** Computing displacement. */
		Vecd displacement(size_t particle_i);
		/** Retrun the displacement. */
		StdLargeVec<Vecd> getDisplacement();
		/** get the max displacement. */
		Real getMaxDisplacement();

		/**< Computing normal vector. */
		Vecd normal(size_t particle_i);
		/** get the normal vector. */
		StdLargeVec<Vecd> getNormal();

		/** relevant stress measure */
		std::string stress_measure_;

		/** Get wall average velocity when interacting with fluid. */
		virtual StdLargeVec<Vecd> *AverageVelocity() { return &vel_ave_; };
		/** Get wall average acceleration when interacting with fluid. */
		virtual StdLargeVec<Vecd> *AverageAcceleration() { return &acc_ave_; };

		/** Initialize the variables for elastic particle. */
		virtual void initializeOtherVariables() override;
		/** Return this pointer. */
		virtual ElasticSolidParticles *ThisObjectPtr() override { return this; };
	};

	/**
	 * @class ShellParticles
	 * @brief A group of particles with shell particle data.
	 */
	class ShellParticles : public ElasticSolidParticles
	{
	public:
		ShellParticles(SPHBody &sph_body, ElasticSolid *elastic_solid);
		virtual ~ShellParticles(){};

		Real thickness_ref_;						/**< Shell thickness. */
		StdLargeVec<Matd> transformation_matrix_; 	/**< initial transformation matrix from global to local coordinates */
		StdLargeVec<Real> thickness_;			  	/**< shell thickness */
		/**
		 *	extra generalized coordinates in global coordinate
		 */
		StdLargeVec<Vecd> pseudo_n_;	  /**< current pseudo-normal vector */
		StdLargeVec<Vecd> dpseudo_n_dt_;  /**< pseudo-normal vector change rate */
		StdLargeVec<Vecd> dpseudo_n_d2t_; /**< pseudo-normal vector second order time derivation */
		/**
		 *	extra generalized coordinate and velocity in local coordinate
		 */
		StdLargeVec<Vecd> rotation_;		/**< rotation angle of the initial normal respective to each axis */
		StdLargeVec<Vecd> angular_vel_;		/**< angular velocity respective to each axis */
		StdLargeVec<Vecd> dangular_vel_dt_; /**< angular acceleration of respective to each axis*/
		/**
		 *	extra deformation and deformation rate in local coordinate
		 */
		StdLargeVec<Matd> F_bending_;	  /**< bending deformation gradient	*/
		StdLargeVec<Matd> dF_bending_dt_; /**< bending deformation gradient change rate	*/
		/**
		 *	extra stress for pair interaction in global coordinate
		 */
		StdLargeVec<Vecd> global_shear_stress_; /**< global shear stress */
		StdLargeVec<Matd> global_stress_;		/**<  global stress for pair interaction */
		StdLargeVec<Matd> global_moment_;		/**<  global bending moment for pair interaction */
		/** get particle volumne. */
		virtual Real ParticleVolume(size_t index_i) { return Vol_[index_i] * thickness_[index_i]; }
		/** get particle mass. */
		virtual Real ParticleMass(size_t index_i) { return mass_[index_i] * thickness_[index_i]; }
		/** Initialize variable for shell particles. */
		virtual void initializeOtherVariables() override;
		/** Return this pointer. */
		virtual ShellParticles *ThisObjectPtr() override { return this; };
	};
}
#endif // SOLID_PARTICLES_H<|MERGE_RESOLUTION|>--- conflicted
+++ resolved
@@ -101,14 +101,9 @@
 		StdLargeVec<Real> getVonMisesStrainVector(std::string strain_measure = "static");
 		/** Computing maximum von Mises strain from all particles. - "static" or "dynamic" */
 		Real getVonMisesStrainMax(std::string strain_measure = "static");
-<<<<<<< HEAD
-
-		// STRESS
-=======
 		/** Return the max pincipal strain. */
 		Real getPrincipalStrainMax();
 		/** get the Cauchy stress. */
->>>>>>> cf40934f
 		Matd getStressCauchy(size_t particle_i);
 		/** get the PK2 stress. */
 		Matd getStressPK2(size_t particle_i);
