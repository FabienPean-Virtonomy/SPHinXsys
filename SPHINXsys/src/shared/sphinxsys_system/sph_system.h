--- conflicted
+++ resolved
@@ -83,13 +83,6 @@
 		Real resolution_ref_;					 /**< reference resolution of the SPH system */
 		tbb::global_control tbb_global_control_; /**< global controlling on the total number parallel threads */
 
-<<<<<<< HEAD
-		IOEnvironment *io_environment_;			/**< io_environment setup */
-		size_t restart_step_;					/**< restart step */
-		bool run_particle_relaxation_;			/**< run particle relaxation for body fitted particle distribution */
-		bool reload_particles_;					/**< start the simulation with relaxed particles. */
-		bool generate_regression_data_; 		/**< run and generate or enhance the regression test data set. */
-=======
 		IOEnvironment *io_environment_; /**< io_environment setup */
 		bool generate_regression_data_; /**< run and generate or enhance the regression test data set. */
 
@@ -97,7 +90,6 @@
 		SPHBodyVector observation_bodies_; /**< The bodies without inner particle configuration. */
 		SPHBodyVector real_bodies_;		   /**< The bodies with inner particle configuration. */
 		SolidBodyVector solid_bodies_;	   /**< The bodies with inner particle configuration and acoustic time steps . */
->>>>>>> d8f73ef3
 
 		SPHBodyVector sph_bodies_;		  		/**< All sph bodies. */
 		SPHBodyVector observation_bodies_; 		/**< The bodies without inner particle configuration. */
