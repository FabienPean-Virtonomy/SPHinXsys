--- conflicted
+++ resolved
@@ -51,39 +51,6 @@
 	//=================================================================================================//
 	LinearElasticSolid::
 		LinearElasticSolid(Real rho0, Real youngs_modulus, Real poisson_ratio) : ElasticSolid(rho0)
-<<<<<<< HEAD
-	{
-		material_type_ = "LinearElasticSolid";
-		assignElasticMaterialParameters(youngs_modulus, poisson_ratio);
-	}
-	//=================================================================================================//
-	void LinearElasticSolid::assignElasticMaterialParameters(Real youngs_modulus, Real poisson_ratio)
-	{
-		E0_ = youngs_modulus;
-		nu_ = poisson_ratio;
-		G0_ = getShearModulus(youngs_modulus, poisson_ratio);
-		K0_ = getBulkModulus(youngs_modulus, poisson_ratio);
-		lambda0_ = getLambda(youngs_modulus, poisson_ratio);
-		setSoundSpeeds();
-		setContactStiffness(c0_);
-	}
-	//=================================================================================================//
-	Real LinearElasticSolid::getBulkModulus(Real youngs_modulus, Real poisson_ratio)
-	{
-		return youngs_modulus / 3.0 / (1.0 - 2.0 * poisson_ratio);
-	}
-	//=================================================================================================//
-	Real LinearElasticSolid::getShearModulus(Real youngs_modulus, Real poisson_ratio)
-	{
-		return 0.5 * youngs_modulus/ (1.0 + poisson_ratio);
-	}
-	//=================================================================================================//
-	Real LinearElasticSolid::getLambda(Real youngs_modulus, Real poisson_ratio)
-	{
-		return nu_ * youngs_modulus / (1.0 + poisson_ratio) / (1.0 - 2.0 * poisson_ratio);
-	}
-	//=================================================================================================//
-=======
 	{
 		material_type_ = "LinearElasticSolid";
 		E0_ = youngs_modulus;
@@ -110,7 +77,6 @@
 		return nu_ * youngs_modulus / (1.0 + poisson_ratio) / (1.0 - 2.0 * poisson_ratio);
 	}
 	//=================================================================================================//
->>>>>>> 60d74cb6
 	Matd LinearElasticSolid::ConstitutiveRelation(Matd &F, size_t particle_index_i)
 	{
 		Matd strain = 0.5 * (~F * F - Matd(1.0));
@@ -118,120 +84,6 @@
 		return sigmaPK2;
 	}
 	//=================================================================================================//
-<<<<<<< HEAD
-	Real LinearElasticSolid::VolumetricKirchhoff(Real J)
-	{
-		return K0_ * J * (J - 1);
-	}
-	//=================================================================================================//
-	Matd NeoHookeanSolid::ConstitutiveRelation(Matd &F, size_t particle_index_i)
-	{
-		Matd right_cauchy = ~F * F;
-		Real I_1 = right_cauchy.trace(); // first strain invariant
-		Matd sigmaPK2 = G0_ * std::pow(det(F), - 2.0 / 3.0) * (Matd(1.0) - I_1 / 3.0 * inverse(right_cauchy)) + K0_ * det(F) * (det(F) - 1.0) * inverse(right_cauchy); // sigmaPK2 calculation
-		return sigmaPK2;
-	}
-	//=================================================================================================//
-	Real NeoHookeanSolid::VolumetricKirchhoff(Real J)
-	{
-		return 0.5 * K0_ * (J * J - 1);
-	}
-	//=================================================================================================//
-	Matd NeoHookeanSolidIncompressible::ConstitutiveRelation(Matd& F, size_t particle_index_i)
-	{
-		Matd right_cauchy = ~F * F;
-		Real I_1 = right_cauchy.trace(); // first strain invariant
-		Real I_3 = det(right_cauchy); // first strain invariant
-		Matd sigmaPK2 = G0_* std::pow(I_3, - 1.0 / 3.0) * (Matd(1.0) - 1.0 / 3.0 * I_1 * inverse(right_cauchy));
-		return sigmaPK2;
-	}
-	//=================================================================================================//
-	Real NeoHookeanSolidIncompressible::VolumetricKirchhoff(Real J)
-	{
-		return  0.5 * K0_ * (J * J - 1);
-	}
-	//=================================================================================================//
-	OrthotropicSolid::OrthotropicSolid(Real rho_0, std::array<Vecd, 3> a, std::array<Real, 3> E, std::array<Real, 3> G, std::array<Real, 3> poisson)
-	// set parameters for parent class: LinearElasticSolid
-	// we take the max. E and max. possion to approxiamte the maximum of the Bulk modulus --> for time step size calculation
-		: LinearElasticSolid(rho_0, std::max({E[0], E[1], E[2]}), std::max({poisson[0], poisson[1], poisson[2]})),
-		a_(a), E_(E), G_(G), poisson_(poisson)
-	{
-		// parameters for derived class
-		material_type_ = "OrthotropicSolid";
-		CalculateA0();
-		CalculateAllMu();
-		CalculateAllLambda();
-	};
-	//=================================================================================================//
-	Matd OrthotropicSolid::ConstitutiveRelation(Matd& F, size_t particle_index_i)
-	{
-		Matd strain = 0.5 * (~F * F - Matd(1.0));
-		Matd sigmaPK2 = Matd(0);
-		for(int i=0; i<3; i++)
-		{
-			// outer sum (a{1-3})
-			Matd Summa2 = Matd(0);
-			for(int j=0; j<3; j++)
-			{
-				// inner sum (b{1-3})
-				Summa2 += Lambda_[i][j]*(CalculateDoubleDotProduct(A_[i],strain)*A_[j]+CalculateDoubleDotProduct(A_[j],strain)*A_[i]);
-			}
-			sigmaPK2 += Mu_[i]*(((A_[i]*strain)+(strain*A_[i]))+1/2*(Summa2));
-		}
-		return sigmaPK2;
-	}
-	//=================================================================================================//
-	Real OrthotropicSolid::VolumetricKirchhoff(Real J)
-	{
-		return  K0_ * J * (J - 1);
-	}
-	//=================================================================================================//
-	void OrthotropicSolid::CalculateA0()
-	{
-		A_[0] = SimTK::outer(a_[0], a_[0]);
-		A_[1] = SimTK::outer(a_[1], a_[1]);
-		A_[2] = SimTK::outer(a_[2], a_[2]);
-	}
-	//=================================================================================================//
-	void OrthotropicSolid::CalculateAllMu()
-	{
-		// the equations of G_, to calculate Mu the equations must be solved for Mu[0,1,2]
-		// G_[0]=2/(Mu_[0]+Mu_[1]);
-		// G_[1]=2/(Mu_[1]+Mu_[2]);
-		// G_[2]=2/(Mu_[2]+Mu_[0]);
-
-		Mu_[0]=1/G_[0]+1/G_[2]-1/G_[1];
-		Mu_[1]=1/G_[1]+1/G_[0]-1/G_[2];
-		Mu_[2]=1/G_[2]+1/G_[1]-1/G_[0];
-	}
-	//=================================================================================================//
-	void OrthotropicSolid::CalculateAllLambda()
-	{
-		// first we calculate the upper left part, a 3x3 matrix of the full compliance matrix
-		Matd Complience= Matd(
-			Vecd(1/E_[0], -poisson_[0]/E_[0], -poisson_[1]/E_[0]),
-			Vecd(-poisson_[0]/E_[1], 1/E_[1], -poisson_[2]/E_[1]),
-			Vecd(-poisson_[1]/E_[2], -poisson_[2]/E_[2], 1/E_[2])
-		);
-
-		// we calculate the inverse of the Complience matrix, and calculate the lambdas elementwise
-		Matd Compliance_inv= SimTK::inverse(Complience);
-		//Lambda_ is a 3x3 matrix
-		Lambda_[0][0]=Compliance_inv[0][0]-2*Mu_[0];
-		Lambda_[1][1]=Compliance_inv[1][1]-2*Mu_[1];
-		Lambda_[2][2]=Compliance_inv[2][2]-2*Mu_[2];
-		Lambda_[0][1]=Compliance_inv[0][1];
-		Lambda_[0][2]=Compliance_inv[0][2];
-		Lambda_[1][2]=Compliance_inv[1][2];
-		// the matrix is symmetric
-		Lambda_[1][0] = Lambda_[0][1];
-		Lambda_[2][0] = Lambda_[0][2];
-		Lambda_[2][1] = Lambda_[1][2];		
-	}	
-	//=================================================================================================//
-	Matd FeneNeoHookeanSolid::ConstitutiveRelation(Matd& F, size_t particle_index_i)
-=======
 	Matd LinearElasticSolid::EulerianConstitutiveRelation(Matd &almansi_strain, Matd &F, size_t particle_index_i)
 	{
 		return lambda0_ * almansi_strain.trace() * Matd(1.0) + 2.0 * G0_ * almansi_strain;
@@ -264,7 +116,6 @@
 	}
 	//=================================================================================================//
 	Matd FeneNeoHookeanSolid::ConstitutiveRelation(Matd &F, size_t particle_index_i)
->>>>>>> 60d74cb6
 	{
 		Matd right_cauchy = ~F * F;
 		Matd strain = 0.5 * (right_cauchy - Matd(1.0));
