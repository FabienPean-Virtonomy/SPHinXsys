--- conflicted
+++ resolved
@@ -9,171 +9,6 @@
 
 namespace SPH
 {
-<<<<<<< HEAD
-	//=============================================================================================//
-	void LevelSetDataPackage::initializeSingularData(Real far_field_level_set)
-	{
-		for (int i = 0; i != PackageSize(); ++i)
-			for (int j = 0; j != PackageSize(); ++j)
-			{
-				phi_[i][j] = far_field_level_set;
-				phi_gradient_[i][j] = Vecd::Ones();
-				kernel_weight_[i][j] = far_field_level_set < 0.0 ? 0 : 1.0;
-				kernel_gradient_[i][j] = Vecd::Zero();
-				near_interface_id_[i][j] = far_field_level_set < 0.0 ? -2 : 2;
-			}
-	}
-	//=================================================================================================//
-	void LevelSetDataPackage::initializeBasicData(Shape &shape)
-	{
-		for (int i = 0; i != PackageSize(); ++i)
-			for (int j = 0; j != PackageSize(); ++j)
-			{
-				Vecd position = DataLowerBound() + Vecd(Real(i), Real(j)) * grid_spacing_;
-				phi_[i][j] = shape.findSignedDistance(position);
-				near_interface_id_[i][j] = phi_[i][j] < 0.0 ? -2 : 2;
-			}
-	}
-	//=================================================================================================//
-	void LevelSetDataPackage::computeKernelIntegrals(LevelSet &level_set)
-	{
-		for (int i = 0; i != PackageSize(); ++i)
-			for (int j = 0; j != PackageSize(); ++j)
-			{
-				Vec2d position = DataLowerBound() + Vec2d(Real(i), Real(j)) * grid_spacing_;
-				kernel_weight_[i][j] = level_set.computeKernelIntegral(position);
-				kernel_gradient_[i][j] = level_set.computeKernelGradientIntegral(position);
-			}
-	}
-	//=================================================================================================//
-	void LevelSetDataPackage::stepReinitialization()
-	{
-		for (int i = AddressBufferWidth(); i != OperationUpperBound(); ++i)
-			for (int j = AddressBufferWidth(); j != OperationUpperBound(); ++j)
-			{
-				/** Only reinitialize non cut cells. */
-				if (*near_interface_id_addrs_[i][j] != 0)
-				{
-					Real phi_0 = *phi_addrs_[i][j];
-					Real s = phi_0 / sqrt(phi_0 * phi_0 + grid_spacing_ * grid_spacing_);
-					/* x direction. */
-					Real dv_xp = (*phi_addrs_[i + 1][j] - phi_0);
-					Real dv_xn = (phi_0 - *phi_addrs_[i - 1][j]);
-					Real dv_x = dv_xp;
-					if (s * dv_xp >= 0.0 && s * dv_xn >= 0.0)
-						dv_x = dv_xn;
-					if (s * dv_xp <= 0.0 && s * dv_xn <= 0.0)
-						dv_x = dv_xp;
-					if (s * dv_xp > 0.0 && s * dv_xn < 0.0)
-						dv_x = 0.0;
-					if (s * dv_xp < 0.0 && s * dv_xn > 0.0)
-					{
-						Real ss = s * (fabs(dv_xp) - fabs(dv_xn)) / (dv_xp - dv_xn);
-						if (ss > 0.0)
-							dv_x = dv_xn;
-					}
-					/** y direction. */
-					Real dv_yp = (*phi_addrs_[i][j + 1] - phi_0);
-					Real dv_yn = (phi_0 - *phi_addrs_[i][j - 1]);
-					Real dv_y = dv_yp;
-					if (s * dv_yp >= 0.0 && s * dv_yn >= 0.0)
-						dv_y = dv_yn;
-					if (s * dv_yp <= 0.0 && s * dv_yn <= 0.0)
-						dv_y = dv_yp;
-					if (s * dv_yp > 0.0 && s * dv_yn < 0.0)
-						dv_y = 0.0;
-					if (s * dv_yp < 0.0 && s * dv_yn > 0.0)
-					{
-						Real ss = s * (fabs(dv_yp) - fabs(dv_yn)) / (dv_yp - dv_yn);
-						if (ss > 0.0)
-							dv_y = dv_yn;
-					}
-					/* time stepping. */
-					*phi_addrs_[i][j] -= 0.5 * s * (sqrt(dv_x * dv_x + dv_y * dv_y) - grid_spacing_);
-				}
-			}
-	}
-	//=================================================================================================//
-	void LevelSetDataPackage::stepDiffusionLevelSetSign()
-	{
-		for (int i = AddressBufferWidth(); i != OperationUpperBound(); ++i)
-			for (int j = AddressBufferWidth(); j != OperationUpperBound(); ++j)
-				for (int k = AddressBufferWidth(); k != OperationUpperBound(); ++k)
-				{
-					// near interface cells are not considered
-					if (abs(*near_interface_id_addrs_[i][j]) > 1)
-					{
-						Real phi_0 = *phi_addrs_[i][j];
-						for (int l = -1; l != 2; ++l)
-							for (int m = -1; m != 2; ++m)
-							{
-								int index_x = i + l;
-								int index_y = j + m;
-								int near_interface_id = *near_interface_id_addrs_[index_x][index_y];
-								if (abs(near_interface_id) == 1)
-								{
-									*near_interface_id_addrs_[i][j] = near_interface_id;
-									*phi_addrs_[i][j] = near_interface_id == 1 ? fabs(phi_0) : -fabs(phi_0);
-									break;
-								}
-							}
-					}
-				}
-	}
-	//=================================================================================================//
-	void LevelSetDataPackage::markNearInterface(Real small_shift_factor)
-	{
-		Real small_shift = small_shift_factor * grid_spacing_;
-		/** Corner averages, note that the first row and first column are not used. */
-		PackageTemporaryData<Real> corner_averages;
-		for (int i = 1; i != AddressSize(); ++i)
-			for (int j = 1; j != AddressSize(); ++j)
-			{
-				corner_averages[i][j] = CornerAverage(phi_addrs_, Veci(i, j), Veci(-1, -1));
-			}
-
-		for (int i = AddressBufferWidth(); i != OperationUpperBound(); ++i)
-			for (int j = AddressBufferWidth(); j != OperationUpperBound(); ++j)
-			{
-				/* First assume far cells. */
-				Real phi_0 = *phi_addrs_[i][j];
-				int near_interface_id = phi_0 > 0.0 ? 2 : -2;
-
-				Real phi_average_0 = corner_averages[i][j];
-				/* Find outer cut cells by comparing the sign of corner averages. */
-				for (int l = 0; l != 2; ++l)
-					for (int m = 0; m != 2; ++m)
-					{
-						int index_x = i + l;
-						int index_y = j + m;
-						Real phi_average = corner_averages[index_x][index_y];
-						if ((phi_average_0 - small_shift) * (phi_average - small_shift) < 0.0)
-							near_interface_id = 1;
-						if ((phi_average_0 + small_shift) * (phi_average + small_shift) < 0.0)
-							near_interface_id = -1;
-					}
-
-				/* Find zero cut cells by comparing the sign of corner averages. */
-				for (int l = 0; l != 2; ++l)
-					for (int m = 0; m != 2; ++m)
-					{
-						int index_x = i + l;
-						int index_y = j + m;
-						Real phi_average = corner_averages[index_x][index_y];
-						if (phi_average_0 * phi_average < 0.0)
-							near_interface_id = 0;
-					}
-
-				/* Find cells between cut cells. */
-				if (fabs(phi_0) < small_shift && abs(near_interface_id) != 1)
-					near_interface_id = 0;
-
-				/* Assign this to package. */
-				*near_interface_id_addrs_[i][j] = near_interface_id;
-			}
-	}
-=======
->>>>>>> d8f73ef3
 	//=================================================================================================//
 	LevelSet::LevelSet(BoundingBox tentative_bounds, Real data_spacing,
 					   Shape &shape, SPHAdaptation &sph_adaptation)
@@ -413,22 +248,12 @@
 									norm_to_face /= norm_to_face.norm() + TinyReal;
 									min_distance_p = SMIN(min_distance_p, (Vecd((Real)x, (Real)y) * data_spacing_ + phi_p_ * norm_to_face).norm());
 								}
-<<<<<<< HEAD
-							}
-						*core_data_pkg->phi_addrs_[i][j] = -min_distance_p;
-						/** This immediate switch of near interface id
-						 *  does not intervening with the identification of unresolved interface
-						 * 	based on the assumption that positive false_and negative bands are not close to each other. 
-						 */
-						*core_data_pkg->near_interface_id_addrs_[i][j] = -1;
-=======
 							});
 						*phi_addrs[i][j] = -min_distance_p;
 						// this immediate switch of near interface id
 						// does not intervening with the identification of unresolved interface
 						// based on the assumption that positive false_and negative bands are not close to each other
 						*near_interface_id_addrs[i][j] = -1;
->>>>>>> d8f73ef3
 					}
 					if (negative_band == false)
 					{
@@ -449,22 +274,12 @@
 									norm_to_face /= norm_to_face.norm() + TinyReal;
 									min_distance_n = SMIN(min_distance_n, (Vecd((Real)x, (Real)y) * data_spacing_ - phi_n_ * norm_to_face).norm());
 								}
-<<<<<<< HEAD
-							}
-						*core_data_pkg->phi_addrs_[i][j] = min_distance_n;
-						/** This immediate switch of near interface id
-						 * does not intervening with the identification of unresolved interface
-						 * based on the assumption that positive false_and negative bands are not close to each other. 
-						 */
-						*core_data_pkg->near_interface_id_addrs_[i][j] = 1;
-=======
 							});
 						*phi_addrs[i][j] = min_distance_n;
 						// this immediate switch of near interface id
 						// does not intervening with the identification of unresolved interface
 						// based on the assumption that positive false_and negative bands are not close to each other
 						*near_interface_id_addrs[i][j] = 1;
->>>>>>> d8f73ef3
 					}
 				}
 			});
