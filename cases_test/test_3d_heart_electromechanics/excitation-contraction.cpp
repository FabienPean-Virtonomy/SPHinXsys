--- conflicted
+++ resolved
@@ -390,14 +390,8 @@
 	/** Tag for computation from restart files. 0: not from restart files. */
 	system.restart_step_ = 0;
 	//handle command line arguments
-	#ifdef BOOST_AVAILABLE
 	system.handleCommandlineOptions(ac, av);
-<<<<<<< HEAD
-	#endif
-	/** Outputs. */
-=======
 	/** in- and output environment. */
->>>>>>> a6ae3cb4
 	In_Output 	in_output(system);
 	//----------------------------------------------------------------------
 	//	SPHData section
