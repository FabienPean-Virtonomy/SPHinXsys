--- conflicted
+++ resolved
@@ -99,15 +99,10 @@
 	/** Tag for computation from restart files. 0: not from restart files. */
 	sph_system.restart_step_ = 0;
 	//handle command line arguments
-	#ifdef BOOST_AVAILABLE
 	sph_system.handleCommandlineOptions(ac, av);
-<<<<<<< HEAD
-	#endif	
-=======
 	/** output environment. */
 	In_Output 	in_output(sph_system);
 
->>>>>>> a6ae3cb4
 	/**
 	 * @brief Material property, partilces and body creation of fluid.
 	 */
