--- conflicted
+++ resolved
@@ -36,11 +36,7 @@
 
 add_test(NAME ${PROJECT_NAME}_particle_relaxation COMMAND ${PROJECT_NAME} --r=true
               WORKING_DIRECTORY ${EXECUTABLE_OUTPUT_PATH})
-<<<<<<< HEAD
-add_test(NAME ${PROJECT_NAME} COMMAND ${PROJECT_NAME} --r=false --i=true
-=======
 add_test(NAME ${PROJECT_NAME} COMMAND ${PROJECT_NAME} --r=false --i=true --rt=false
->>>>>>> 60d74cb6
               WORKING_DIRECTORY ${EXECUTABLE_OUTPUT_PATH})
 
 if(${CMAKE_SYSTEM_NAME} MATCHES "Windows")
