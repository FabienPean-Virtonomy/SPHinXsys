--- conflicted
+++ resolved
@@ -249,20 +249,6 @@
 		interval += t3 - t2;
 	}
 
-<<<<<<< HEAD
-=======
-	if (system.generate_regression_data_)
-	{
-	write_str_displacement.generateDataBase(0.005);
-	wave_gauge.generateDataBase(0.005);
-	}
-	else
-	{
-	write_str_displacement.testResult();
-	wave_gauge.testResult();
-	}
-
->>>>>>> 99d2bd48
 	TickCount t4 = TickCount::now();
 
 	TimeInterval tt;
@@ -277,8 +263,8 @@
 	}
 	 else
 	 {
-	 write_str_displacement.newResultTest();
-	 wave_gauge.newResultTest();
+	 write_str_displacement.testResult();
+	 wave_gauge.testResult();
 	 }
 
 	return 0;
